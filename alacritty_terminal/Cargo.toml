[package]
name = "alacritty_terminal"
version = "0.25.1-dev"
authors = ["Christian Duerr <contact@christianduerr.com>", "Joe Wilm <joe@jwilm.com>"]
license = "Apache-2.0"
description = "Library for writing terminal emulators"
readme = "../README.md"
homepage = "https://alacritty.org"
repository = "https://github.com/alacritty/alacritty"
edition = "2021"
rust-version = "1.74.0"

[features]
default = ["serde"]
serde = ["dep:serde", "bitflags/serde", "vte/serde"]

[dependencies]
base64 = "0.22.0"
bitflags = "2.4.1"
home = "0.5.5"
libc = "0.2"
log = "0.4"
parking_lot = "0.12.0"
polling = "3.0.0"
regex-automata = "0.4.3"
unicode-width = "0.1"
<<<<<<< HEAD
vte = { version = "0.13.0", package = "vte-graphics", default-features = false, features = ["ansi", "serde"] }
=======
vte = { version = "0.15.0", default-features = false, features = ["std", "ansi"] }
>>>>>>> 03c2907b
serde = { version = "1", features = ["derive", "rc"], optional = true }
smallvec = { version = "1.13.1", features = ["serde"] }

[target.'cfg(unix)'.dependencies]
rustix-openpty = "0.1.1"
signal-hook = "0.3.10"

[target.'cfg(windows)'.dependencies]
piper = "0.2.1"
miow = "0.6.0"
windows-sys = { version = "0.59.0", features = [
    "Win32_System_Console",
    "Win32_Foundation",
    "Win32_Security",
    "Win32_System_LibraryLoader",
    "Win32_System_Threading",
    "Win32_System_WindowsProgramming",
]}

[dev-dependencies]
serde_json = "1.0.0"<|MERGE_RESOLUTION|>--- conflicted
+++ resolved
@@ -24,11 +24,7 @@
 polling = "3.0.0"
 regex-automata = "0.4.3"
 unicode-width = "0.1"
-<<<<<<< HEAD
-vte = { version = "0.13.0", package = "vte-graphics", default-features = false, features = ["ansi", "serde"] }
-=======
-vte = { version = "0.15.0", default-features = false, features = ["std", "ansi"] }
->>>>>>> 03c2907b
+vte = { version = "0.15.0", package = "vte-graphics", default-features = false, features = ["std", "ansi"] }
 serde = { version = "1", features = ["derive", "rc"], optional = true }
 smallvec = { version = "1.13.1", features = ["serde"] }
 
