--- conflicted
+++ resolved
@@ -243,12 +243,8 @@
                 Some(Dcs::SyncStart) => {
                     self.state.sync_state.timeout = Some(Instant::now() + SYNC_UPDATE_TIMEOUT);
                 },
-<<<<<<< HEAD
-                Some(Dcs::SyncEnd) => self.stop_sync(handler, writer),
+                Some(Dcs::SyncEnd) => self.stop_sync(handler),
                 Some(Dcs::SixelData(_)) => (),
-=======
-                Some(Dcs::SyncEnd) => self.stop_sync(handler),
->>>>>>> 28abb1f9
                 None => (),
             },
         }
@@ -464,11 +460,10 @@
     fn text_area_size_pixels(&mut self) {}
 
     /// Report text area size in characters.
-<<<<<<< HEAD
-    fn text_area_size_chars<W: io::Write>(&mut self, _: &mut W) {}
+    fn text_area_size_chars(&mut self) {}
 
     /// Report a graphics attribute.
-    fn graphics_attribute<W: io::Write>(&mut self, _: &mut W, _: u16, _: u16) {}
+    fn graphics_attribute(&mut self, _: u16, _: u16) {}
 
     /// Create a parser for Sixel data.
     fn start_sixel_graphic(&mut self, _params: &Params) -> Option<Box<sixel::Parser>> {
@@ -477,9 +472,6 @@
 
     /// Insert a new graphic item.
     fn insert_graphic(&mut self, _data: GraphicData, _palette: Option<Vec<Rgb>>) {}
-=======
-    fn text_area_size_chars(&mut self) {}
->>>>>>> 28abb1f9
 }
 
 /// Terminal cursor configuration.
@@ -1282,7 +1274,7 @@
                 handler.set_scrolling_region(top, bottom);
             },
             ('S', []) => handler.scroll_up(next_param_or(1) as usize),
-            ('S', [b'?']) => handler.graphics_attribute(writer, next_param_or(0), next_param_or(0)),
+            ('S', [b'?']) => handler.graphics_attribute(next_param_or(0), next_param_or(0)),
             ('s', []) => handler.save_cursor_position(),
             ('T', []) => handler.scroll_down(next_param_or(1) as usize),
             ('t', []) => match next_param_or(1) as usize {
