--- conflicted
+++ resolved
@@ -1,7 +1,5 @@
 //! Exports the `Term` type which is a high-level API for the Grid.
 
-use std::collections::HashSet;
-use std::fmt::Write;
 use std::ops::{Index, IndexMut, Range};
 use std::sync::Arc;
 use std::{cmp, mem, ptr, slice, str};
@@ -14,12 +12,8 @@
 use bitflags::bitflags;
 use log::{debug, trace};
 use unicode_width::UnicodeWidthChar;
-use vte::Params;
 
 use crate::event::{Event, EventListener};
-use crate::graphics::{
-    sixel, GraphicCell, GraphicData, Graphics, TextureRef, UpdateQueues, MAX_GRAPHIC_DIMENSIONS,
-};
 use crate::grid::{Dimensions, Grid, GridIterator, Scroll};
 use crate::index::{self, Boundary, Column, Direction, Line, Point, Side};
 use crate::selection::{Selection, SelectionRange, SelectionType};
@@ -31,6 +25,9 @@
     KeyboardModesApplyBehavior, NamedColor, NamedMode, NamedPrivateMode, PrivateMode, Rgb,
     StandardCharset,
 };
+use crate::vte::Params;
+
+use crate::graphics::{Graphics, UpdateQueues};
 
 pub mod cell;
 pub mod color;
@@ -56,38 +53,9 @@
 /// Default tab interval, corresponding to terminfo `it` value.
 const INITIAL_TABSTOPS: usize = 8;
 
-/// Max. number of graphics stored in a single cell.
-const MAX_GRAPHICS_PER_CELL: usize = 20;
-
 bitflags! {
     #[derive(Debug, Clone, Copy, PartialEq, Eq, Hash)]
     pub struct TermMode: u32 {
-<<<<<<< HEAD
-        const NONE                = 0;
-        const SHOW_CURSOR         = 0b0000_0000_0000_0000_0001;
-        const APP_CURSOR          = 0b0000_0000_0000_0000_0010;
-        const APP_KEYPAD          = 0b0000_0000_0000_0000_0100;
-        const MOUSE_REPORT_CLICK  = 0b0000_0000_0000_0000_1000;
-        const BRACKETED_PASTE     = 0b0000_0000_0000_0001_0000;
-        const SGR_MOUSE           = 0b0000_0000_0000_0010_0000;
-        const MOUSE_MOTION        = 0b0000_0000_0000_0100_0000;
-        const LINE_WRAP           = 0b0000_0000_0000_1000_0000;
-        const LINE_FEED_NEW_LINE  = 0b0000_0000_0001_0000_0000;
-        const ORIGIN              = 0b0000_0000_0010_0000_0000;
-        const INSERT              = 0b0000_0000_0100_0000_0000;
-        const FOCUS_IN_OUT        = 0b0000_0000_1000_0000_0000;
-        const ALT_SCREEN          = 0b0000_0001_0000_0000_0000;
-        const MOUSE_DRAG          = 0b0000_0010_0000_0000_0000;
-        const MOUSE_MODE          = 0b0000_0010_0000_0100_1000;
-        const UTF8_MOUSE          = 0b0000_0100_0000_0000_0000;
-        const ALTERNATE_SCROLL    = 0b0000_1000_0000_0000_0000;
-        const VI                  = 0b0001_0000_0000_0000_0000;
-        const URGENCY_HINTS       = 0b0010_0000_0000_0000_0000;
-        const SIXEL_DISPLAY       = 0b0100_0000_0000_0000_0000;
-        const SIXEL_PRIV_PALETTE  = 0b1000_0000_0000_0000_0000;
-        const SIXEL_CURSOR_TO_THE_RIGHT  = 0b0001_0000_0000_0000_0000_0000;
-        const ANY                 = u32::MAX;
-=======
         const NONE                    = 0;
         const SHOW_CURSOR             = 0b0000_0000_0000_0000_0000_0001;
         const APP_CURSOR              = 0b0000_0000_0000_0000_0000_0010;
@@ -119,6 +87,10 @@
                                       | Self::REPORT_ALL_KEYS_AS_ESC.bits()
                                       | Self::REPORT_ASSOCIATED_TEXT.bits();
          const ANY                    = u32::MAX;
+
+        const SIXEL_DISPLAY             = 1 << 28;
+        const SIXEL_PRIV_PALETTE        = 1 << 29;
+        const SIXEL_CURSOR_TO_THE_RIGHT = 1 << 31;
     }
 }
 
@@ -142,7 +114,6 @@
         mode.set(TermMode::REPORT_ASSOCIATED_TEXT, report_associated_text);
 
         mode
->>>>>>> 117719b3
     }
 }
 
@@ -353,16 +324,14 @@
     /// term is set.
     title_stack: Vec<Option<String>>,
 
-<<<<<<< HEAD
     /// Data to add graphics to a grid.
-    graphics: Graphics,
-=======
+    pub(crate) graphics: Graphics,
+
     /// The stack for the keyboard modes.
     keyboard_mode_stack: Vec<KeyboardModes>,
 
     /// Currently inactive keyboard mode stack.
     inactive_keyboard_mode_stack: Vec<KeyboardModes>,
->>>>>>> 117719b3
 
     /// Information about damaged cells.
     damage: TermDamageState,
@@ -536,6 +505,11 @@
     #[inline]
     fn mark_fully_damaged(&mut self) {
         self.damage.full = true;
+    }
+
+    #[inline]
+    pub(crate) fn mark_line_damaged(&mut self, line: Line) {
+        self.damage.damage_line(line.0 as usize, 0, self.columns() - 1);
     }
 
     /// Set new options for the [`Term`].
@@ -1955,6 +1929,25 @@
     fn set_private_mode(&mut self, mode: PrivateMode) {
         let mode = match mode {
             PrivateMode::Named(mode) => mode,
+
+            // SixelDisplay
+            PrivateMode::Unknown(80) => {
+                self.mode.insert(TermMode::SIXEL_DISPLAY);
+                return;
+            },
+
+            // SixelPrivateColorRegisters
+            PrivateMode::Unknown(1070) => {
+                self.mode.insert(TermMode::SIXEL_PRIV_PALETTE);
+                return;
+            },
+
+            // SixelCursorToTheRight
+            PrivateMode::Unknown(8452) => {
+                self.mode.insert(TermMode::SIXEL_CURSOR_TO_THE_RIGHT);
+                return;
+            },
+
             PrivateMode::Unknown(mode) => {
                 debug!("Ignoring unknown mode {} in set_private_mode", mode);
                 return;
@@ -2007,17 +2000,7 @@
                 style.blinking = true;
                 self.event_proxy.send_event(Event::CursorBlinkingChange);
             },
-<<<<<<< HEAD
-            ansi::Mode::SixelDisplay => self.mode.insert(TermMode::SIXEL_DISPLAY),
-            ansi::Mode::SixelPrivateColorRegisters => {
-                self.mode.insert(TermMode::SIXEL_PRIV_PALETTE)
-            },
-            ansi::Mode::SixelCursorToTheRight => {
-                self.mode.insert(TermMode::SIXEL_CURSOR_TO_THE_RIGHT);
-            },
-=======
             NamedPrivateMode::SyncUpdate => (),
->>>>>>> 117719b3
         }
     }
 
@@ -2025,6 +2008,26 @@
     fn unset_private_mode(&mut self, mode: PrivateMode) {
         let mode = match mode {
             PrivateMode::Named(mode) => mode,
+
+            // SixelDisplay
+            PrivateMode::Unknown(80) => {
+                self.mode.remove(TermMode::SIXEL_DISPLAY);
+                return;
+            },
+
+            // SixelPrivateColorRegisters
+            PrivateMode::Unknown(1070) => {
+                self.graphics.sixel_shared_palette = None;
+                self.mode.remove(TermMode::SIXEL_PRIV_PALETTE);
+                return;
+            },
+
+            // SixelCursorToTheRight
+            PrivateMode::Unknown(8452) => {
+                self.mode.remove(TermMode::SIXEL_CURSOR_TO_THE_RIGHT);
+                return;
+            },
+
             PrivateMode::Unknown(mode) => {
                 debug!("Ignoring unknown mode {} in unset_private_mode", mode);
                 return;
@@ -2066,16 +2069,6 @@
                 style.blinking = false;
                 self.event_proxy.send_event(Event::CursorBlinkingChange);
             },
-<<<<<<< HEAD
-            ansi::Mode::SixelDisplay => self.mode.remove(TermMode::SIXEL_DISPLAY),
-            ansi::Mode::SixelPrivateColorRegisters => {
-                self.graphics.sixel_shared_palette = None;
-                self.mode.remove(TermMode::SIXEL_PRIV_PALETTE);
-            },
-            ansi::Mode::SixelCursorToTheRight => {
-                self.mode.remove(TermMode::SIXEL_CURSOR_TO_THE_RIGHT)
-            },
-=======
             NamedPrivateMode::SyncUpdate => (),
         }
     }
@@ -2146,7 +2139,6 @@
         match mode {
             NamedMode::Insert => self.mode.insert(TermMode::INSERT),
             NamedMode::LineFeedNewLine => self.mode.insert(TermMode::LINE_FEED_NEW_LINE),
->>>>>>> 117719b3
         }
     }
 
@@ -2312,262 +2304,41 @@
 
     #[inline]
     fn graphics_attribute(&mut self, pi: u16, pa: u16) {
-        // From Xterm documentation:
-        //
-        //   CSI ? Pi ; Pa ; Pv S
-        //
-        //   Pi = 1  -> item is number of color registers.
-        //   Pi = 2  -> item is Sixel graphics geometry (in pixels).
-        //   Pi = 3  -> item is ReGIS graphics geometry (in pixels).
-        //
-        //   Pa = 1  -> read attribute.
-        //   Pa = 2  -> reset to default.
-        //   Pa = 3  -> set to value in Pv.
-        //   Pa = 4  -> read the maximum allowed value.
-        //
-        //   Pv is ignored by xterm except when setting (Pa == 3).
-        //   Pv = n <- A single integer is used for color registers.
-        //   Pv = width ; height <- Two integers for graphics geometry.
-        //
-        //   xterm replies with a control sequence of the same form:
-        //
-        //   CSI ? Pi ; Ps ; Pv S
-        //
-        //   where Ps is the status:
-        //   Ps = 0  <- success.
-        //   Ps = 1  <- error in Pi.
-        //   Ps = 2  <- error in Pa.
-        //   Ps = 3  <- failure.
-        //
-        //   On success, Pv represents the value read or set.
-
-        fn generate_response(pi: u16, ps: u16, pv: &[usize]) -> String {
-            let mut text = format!("\x1b[?{};{}", pi, ps);
-            for item in pv {
-                let _ = write!(&mut text, ";{}", item);
+        self.graphics.graphics_attribute(&self.event_proxy, pi, pa);
+    }
+
+    /// Start of a device control string.
+    fn dcs_hook(&mut self, params: &Params, intermediates: &[u8], ignore: bool, action: char) {
+        match (action, intermediates) {
+            ('q', []) => {
+                self.graphics.start_sixel_graphic(params);
+            },
+            _ => debug!(
+                "[unhandled hook] params={:?}, ints: {:?}, ignore: {:?}, action: {:?}",
+                params, intermediates, ignore, action
+            ),
+        }
+    }
+
+    /// Byte of a device control string.
+    fn dcs_put(&mut self, byte: u8) {
+        if let Some(parser) = &mut self.graphics.sixel_parser {
+            if let Err(err) = parser.put(byte) {
+                log::warn!("Failed to parse Sixel data: {}", err);
+                self.graphics.sixel_parser = None;
             }
-            text.push('S');
-            text
-        }
-
-        let (ps, pv) = match pi {
-            1 => {
-                match pa {
-                    1 => (0, &[sixel::MAX_COLOR_REGISTERS][..]), // current value is always the
-                    // maximum
-                    2 => (3, &[][..]), // Report unsupported
-                    3 => (3, &[][..]), // Report unsupported
-                    4 => (0, &[sixel::MAX_COLOR_REGISTERS][..]),
-                    _ => (2, &[][..]), // Report error in Pa
-                }
-            },
-
-            2 => {
-                match pa {
-                    1 => {
-                        self.event_proxy.send_event(Event::TextAreaSizeRequest(Arc::new(
-                            move |window_size| {
-                                let width = window_size.num_cols * window_size.cell_width;
-                                let height = window_size.num_lines * window_size.cell_height;
-                                let graphic_dimensions = [
-                                    cmp::min(width as usize, MAX_GRAPHIC_DIMENSIONS[0]),
-                                    cmp::min(height as usize, MAX_GRAPHIC_DIMENSIONS[1]),
-                                ];
-
-                                let (ps, pv) = (0, &graphic_dimensions[..]);
-                                generate_response(pi, ps, pv)
-                            },
-                        )));
-                        return;
-                    },
-                    2 => (3, &[][..]), // Report unsupported
-                    3 => (3, &[][..]), // Report unsupported
-                    4 => (0, &MAX_GRAPHIC_DIMENSIONS[..]),
-                    _ => (2, &[][..]), // Report error in Pa
-                }
-            },
-
-            3 => {
-                (1, &[][..]) // Report error in Pi (ReGIS unknown)
-            },
-
-            _ => {
-                (1, &[][..]) // Report error in Pi
-            },
-        };
-
-        self.event_proxy.send_event(Event::PtyWrite(generate_response(pi, ps, pv)));
-    }
-
-    fn start_sixel_graphic(&mut self, params: &Params) -> Option<Box<sixel::Parser>> {
-        let palette = self.graphics.sixel_shared_palette.take();
-        Some(Box::new(sixel::Parser::new(params, palette)))
-    }
-
-    fn insert_graphic(&mut self, graphic: GraphicData, palette: Option<Vec<Rgb>>) {
-        let cell_width = self.graphics.cell_width as usize;
-        let cell_height = self.graphics.cell_height as usize;
-
-        // Store last palette if we receive a new one, and it is shared.
-        if let Some(palette) = palette {
-            if !self.mode.contains(TermMode::SIXEL_PRIV_PALETTE) {
-                self.graphics.sixel_shared_palette = Some(palette);
-            }
-        }
-
-        if graphic.width > MAX_GRAPHIC_DIMENSIONS[0] || graphic.height > MAX_GRAPHIC_DIMENSIONS[1] {
-            return;
-        }
-
-        let width = graphic.width as u16;
-        let height = graphic.height as u16;
-
-        if width == 0 || height == 0 {
-            return;
-        }
-
-        let graphic_id = self.graphics.next_id();
-
-        // If SIXEL_DISPLAY is disabled, the start of the graphic is the
-        // cursor position, and the grid can be scrolled if the graphic is
-        // larger than the screen. The cursor is moved to the next line
-        // after the graphic.
-        //
-        // If it is disabled, the graphic starts at (0, 0), the grid is never
-        // scrolled, and the cursor position is unmodified.
-
-        let scrolling = !self.mode.contains(TermMode::SIXEL_DISPLAY);
-
-        let leftmost = if scrolling { self.grid.cursor.point.column.0 } else { 0 };
-
-        // A very simple optimization is to detect is a new graphic is replacing
-        // completely a previous one. This happens if the following conditions
-        // are met:
-        //
-        // - Both graphics are attached to the same top-left cell.
-        // - Both graphics have the same size.
-        // - The new graphic does not contain transparent pixels.
-        //
-        // In this case, we will ignore cells with a reference to the replaced
-        // graphic.
-
-        let skip_textures = {
-            if graphic.maybe_transparent() {
-                HashSet::new()
-            } else {
-                let mut set = HashSet::new();
-
-                let line = if scrolling { self.grid.cursor.point.line } else { Line(0) };
-
-                if let Some(old_graphics) = self.grid[line][Column(leftmost)].graphics() {
-                    for graphic in old_graphics {
-                        let tex = &*graphic.texture;
-                        if tex.width == width
-                            && tex.height == height
-                            && tex.cell_height == cell_height
-                        {
-                            set.insert(tex.id);
-                        }
-                    }
-                }
-
-                set
-            }
-        };
-
-        // Fill the cells under the graphic.
-        //
-        // The cell in the first column contains a reference to the
-        // graphic, with the offset from the start. The rest of the
-        // cells are not overwritten, allowing any text behind
-        // transparent portions of the image to be visible.
-
-        let texture = Arc::new(TextureRef {
-            id: graphic_id,
-            width,
-            height,
-            cell_height,
-            texture_operations: Arc::downgrade(&self.graphics.texture_operations),
-        });
-
-        for (top, offset_y) in (0..).zip((0..height).step_by(cell_height)) {
-            let line = if scrolling {
-                self.grid.cursor.point.line
-            } else {
-                // Check if the image is beyond the screen limit.
-                if top >= self.screen_lines() as i32 {
-                    break;
-                }
-
-                Line(top)
-            };
-
-            // Store a reference to the graphic in the first column.
-            let row_len = self.grid[line].len();
-            for (left, offset_x) in (leftmost..).zip((0..width).step_by(cell_width)) {
-                if left >= row_len {
-                    break;
-                }
-
-                let texture_operations = Arc::downgrade(&self.graphics.texture_operations);
-                let graphic_cell = GraphicCell {
-                    texture: texture.clone(),
-                    offset_x,
-                    offset_y,
-                    texture_operations,
-                };
-
-                let mut cell = self.grid.cursor.template.clone();
-                let cell_ref = &mut self.grid[line][Column(left)];
-
-                // If the cell contains any graphics, and the region of the cell
-                // is not fully filled by the new graphic, the old graphics are
-                // kept in the cell.
-                let graphics = match cell_ref.take_graphics() {
-                    Some(mut old_graphics)
-                        if old_graphics
-                            .iter()
-                            .any(|graphic| !skip_textures.contains(&graphic.texture.id))
-                            && !graphic.is_filled(
-                                offset_x as usize,
-                                offset_y as usize,
-                                cell_width as usize,
-                                cell_height as usize,
-                            ) =>
-                    {
-                        // Ensure that we don't exceed the graphics limit per cell.
-                        while old_graphics.len() >= MAX_GRAPHICS_PER_CELL {
-                            drop(old_graphics.remove(0));
-                        }
-
-                        old_graphics.push(graphic_cell);
-                        old_graphics
-                    },
-
-                    _ => smallvec::smallvec![graphic_cell],
-                };
-
-                cell.set_graphics(graphics);
-                *cell_ref = cell;
-
-                self.damage.damage_point(Point::new(line.0 as usize, Column(left)));
-            }
-
-            if scrolling && offset_y < height.saturating_sub(cell_height as u16) {
-                self.linefeed();
-            }
-        }
-
-        if self.mode.contains(TermMode::SIXEL_CURSOR_TO_THE_RIGHT) {
-            let graphic_columns = (graphic.width + cell_width - 1) / cell_width;
-            self.move_forward(Column(graphic_columns));
-        } else if scrolling {
-            self.linefeed();
-            self.carriage_return();
-        }
-
-        // Add the graphic data to the pending queue.
-        self.graphics.pending.push(GraphicData { id: graphic_id, ..graphic });
+        } else {
+            debug!("[unhandled put] byte={:?}", byte);
+        }
+    }
+
+    /// End of a device control string.
+    fn dcs_unhook(&mut self) {
+        if let Some(parser) = self.graphics.sixel_parser.take() {
+            crate::graphics::parse_sixel(self, parser);
+        } else {
+            dbg!("[unhandled dcs_unhook]");
+        }
     }
 }
 
