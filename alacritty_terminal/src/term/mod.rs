//! Exports the `Term` type which is a high-level API for the Grid.

use std::ops::{Index, IndexMut, Range};
use std::sync::Arc;
use std::{cmp, mem, ptr, slice, str};

#[cfg(feature = "serde")]
use serde::{Deserialize, Serialize};

use base64::engine::general_purpose::STANDARD as Base64;
use base64::Engine;
use bitflags::bitflags;
use log::{debug, trace};
use unicode_width::UnicodeWidthChar;

use crate::event::{Event, EventListener};
use crate::grid::{Dimensions, Grid, GridIterator, Scroll};
use crate::index::{self, Boundary, Column, Direction, Line, Point, Side};
use crate::selection::{Selection, SelectionRange, SelectionType};
use crate::term::cell::{Cell, Flags, LineLength};
use crate::term::color::Colors;
use crate::vi_mode::{ViModeCursor, ViMotion};
use crate::vte::ansi::{
    self, Attr, CharsetIndex, Color, CursorShape, CursorStyle, Handler, Hyperlink, KeyboardModes,
    KeyboardModesApplyBehavior, NamedColor, NamedMode, NamedPrivateMode, PrivateMode, Rgb,
    StandardCharset,
};
use crate::vte::Params;

use crate::graphics::{Graphics, UpdateQueues};

pub mod cell;
pub mod color;
pub mod search;

/// Minimum number of columns.
///
/// A minimum of 2 is necessary to hold fullwidth unicode characters.
pub const MIN_COLUMNS: usize = 2;

/// Minimum number of visible lines.
pub const MIN_SCREEN_LINES: usize = 1;

/// Max size of the window title stack.
const TITLE_STACK_MAX_DEPTH: usize = 4096;

/// Default semantic escape characters.
pub const SEMANTIC_ESCAPE_CHARS: &str = ",│`|:\"' ()[]{}<>\t";

/// Max size of the keyboard modes.
const KEYBOARD_MODE_STACK_MAX_DEPTH: usize = TITLE_STACK_MAX_DEPTH;

/// Default tab interval, corresponding to terminfo `it` value.
const INITIAL_TABSTOPS: usize = 8;

bitflags! {
    #[derive(Debug, Clone, Copy, PartialEq, Eq, Hash)]
    pub struct TermMode: u32 {
        const NONE                    = 0;
        const SHOW_CURSOR             = 0b0000_0000_0000_0000_0000_0001;
        const APP_CURSOR              = 0b0000_0000_0000_0000_0000_0010;
        const APP_KEYPAD              = 0b0000_0000_0000_0000_0000_0100;
        const MOUSE_REPORT_CLICK      = 0b0000_0000_0000_0000_0000_1000;
        const BRACKETED_PASTE         = 0b0000_0000_0000_0000_0001_0000;
        const SGR_MOUSE               = 0b0000_0000_0000_0000_0010_0000;
        const MOUSE_MOTION            = 0b0000_0000_0000_0000_0100_0000;
        const LINE_WRAP               = 0b0000_0000_0000_0000_1000_0000;
        const LINE_FEED_NEW_LINE      = 0b0000_0000_0000_0001_0000_0000;
        const ORIGIN                  = 0b0000_0000_0000_0010_0000_0000;
        const INSERT                  = 0b0000_0000_0000_0100_0000_0000;
        const FOCUS_IN_OUT            = 0b0000_0000_0000_1000_0000_0000;
        const ALT_SCREEN              = 0b0000_0000_0001_0000_0000_0000;
        const MOUSE_DRAG              = 0b0000_0000_0010_0000_0000_0000;
        const MOUSE_MODE              = 0b0000_0000_0010_0000_0100_1000;
        const UTF8_MOUSE              = 0b0000_0000_0100_0000_0000_0000;
        const ALTERNATE_SCROLL        = 0b0000_0000_1000_0000_0000_0000;
        const VI                      = 0b0000_0001_0000_0000_0000_0000;
        const URGENCY_HINTS           = 0b0000_0010_0000_0000_0000_0000;
        const DISAMBIGUATE_ESC_CODES  = 0b0000_0100_0000_0000_0000_0000;
        const REPORT_EVENT_TYPES      = 0b0000_1000_0000_0000_0000_0000;
        const REPORT_ALTERNATE_KEYS   = 0b0001_0000_0000_0000_0000_0000;
        const REPORT_ALL_KEYS_AS_ESC  = 0b0010_0000_0000_0000_0000_0000;
        const REPORT_ASSOCIATED_TEXT  = 0b0100_0000_0000_0000_0000_0000;
        const KITTY_KEYBOARD_PROTOCOL = Self::DISAMBIGUATE_ESC_CODES.bits()
                                      | Self::REPORT_EVENT_TYPES.bits()
                                      | Self::REPORT_ALTERNATE_KEYS.bits()
                                      | Self::REPORT_ALL_KEYS_AS_ESC.bits()
                                      | Self::REPORT_ASSOCIATED_TEXT.bits();
         const ANY                    = u32::MAX;

        const SIXEL_DISPLAY             = 1 << 28;
        const SIXEL_PRIV_PALETTE        = 1 << 29;
        const SIXEL_CURSOR_TO_THE_RIGHT = 1 << 31;
    }
}

impl From<KeyboardModes> for TermMode {
    fn from(value: KeyboardModes) -> Self {
        let mut mode = Self::empty();

        let disambiguate_esc_codes = value.contains(KeyboardModes::DISAMBIGUATE_ESC_CODES);
        mode.set(TermMode::DISAMBIGUATE_ESC_CODES, disambiguate_esc_codes);

        let report_event_types = value.contains(KeyboardModes::REPORT_EVENT_TYPES);
        mode.set(TermMode::REPORT_EVENT_TYPES, report_event_types);

        let report_alternate_keys = value.contains(KeyboardModes::REPORT_ALTERNATE_KEYS);
        mode.set(TermMode::REPORT_ALTERNATE_KEYS, report_alternate_keys);

        let report_all_keys_as_esc = value.contains(KeyboardModes::REPORT_ALL_KEYS_AS_ESC);
        mode.set(TermMode::REPORT_ALL_KEYS_AS_ESC, report_all_keys_as_esc);

        let report_associated_text = value.contains(KeyboardModes::REPORT_ASSOCIATED_TEXT);
        mode.set(TermMode::REPORT_ASSOCIATED_TEXT, report_associated_text);

        mode
    }
}

impl Default for TermMode {
    fn default() -> TermMode {
        TermMode::SHOW_CURSOR
            | TermMode::LINE_WRAP
            | TermMode::ALTERNATE_SCROLL
            | TermMode::URGENCY_HINTS
            | TermMode::SIXEL_PRIV_PALETTE
    }
}

/// Convert a terminal point to a viewport relative point.
#[inline]
pub fn point_to_viewport(display_offset: usize, point: Point) -> Option<Point<usize>> {
    let viewport_line = point.line.0 + display_offset as i32;
    usize::try_from(viewport_line).ok().map(|line| Point::new(line, point.column))
}

/// Convert a viewport relative point to a terminal point.
#[inline]
pub fn viewport_to_point(display_offset: usize, point: Point<usize>) -> Point {
    let line = Line(point.line as i32) - display_offset;
    Point::new(line, point.column)
}

#[derive(Clone, Copy, Debug, PartialEq, Eq)]
pub struct LineDamageBounds {
    /// Damaged line number.
    pub line: usize,

    /// Leftmost damaged column.
    pub left: usize,

    /// Rightmost damaged column.
    pub right: usize,
}

impl LineDamageBounds {
    #[inline]
    pub fn new(line: usize, left: usize, right: usize) -> Self {
        Self { line, left, right }
    }

    #[inline]
    pub fn undamaged(line: usize, num_cols: usize) -> Self {
        Self { line, left: num_cols, right: 0 }
    }

    #[inline]
    pub fn reset(&mut self, num_cols: usize) {
        *self = Self::undamaged(self.line, num_cols);
    }

    #[inline]
    pub fn expand(&mut self, left: usize, right: usize) {
        self.left = cmp::min(self.left, left);
        self.right = cmp::max(self.right, right);
    }

    #[inline]
    pub fn is_damaged(&self) -> bool {
        self.left <= self.right
    }
}

/// Terminal damage information collected since the last [`Term::reset_damage`] call.
#[derive(Debug)]
pub enum TermDamage<'a> {
    /// The entire terminal is damaged.
    Full,

    /// Iterator over damaged lines in the terminal.
    Partial(TermDamageIterator<'a>),
}

/// Iterator over the terminal's viewport damaged lines.
#[derive(Clone, Debug)]
pub struct TermDamageIterator<'a> {
    line_damage: slice::Iter<'a, LineDamageBounds>,
    display_offset: usize,
}

impl<'a> TermDamageIterator<'a> {
    pub fn new(line_damage: &'a [LineDamageBounds], display_offset: usize) -> Self {
        let num_lines = line_damage.len();
        // Filter out invisible damage.
        let line_damage = &line_damage[..num_lines.saturating_sub(display_offset)];
        Self { display_offset, line_damage: line_damage.iter() }
    }
}

impl<'a> Iterator for TermDamageIterator<'a> {
    type Item = LineDamageBounds;

    fn next(&mut self) -> Option<Self::Item> {
        self.line_damage.find_map(|line| {
            line.is_damaged().then_some(LineDamageBounds::new(
                line.line + self.display_offset,
                line.left,
                line.right,
            ))
        })
    }
}

/// State of the terminal damage.
struct TermDamageState {
    /// Hint whether terminal should be damaged entirely regardless of the actual damage changes.
    full: bool,

    /// Information about damage on terminal lines.
    lines: Vec<LineDamageBounds>,

    /// Old terminal cursor point.
    last_cursor: Point,
}

impl TermDamageState {
    fn new(num_cols: usize, num_lines: usize) -> Self {
        let lines =
            (0..num_lines).map(|line| LineDamageBounds::undamaged(line, num_cols)).collect();

        Self { full: true, lines, last_cursor: Default::default() }
    }

    #[inline]
    fn resize(&mut self, num_cols: usize, num_lines: usize) {
        // Reset point, so old cursor won't end up outside of the viewport.
        self.last_cursor = Default::default();
        self.full = true;

        self.lines.clear();
        self.lines.reserve(num_lines);
        for line in 0..num_lines {
            self.lines.push(LineDamageBounds::undamaged(line, num_cols));
        }
    }

    /// Damage point inside of the viewport.
    #[inline]
    fn damage_point(&mut self, point: Point<usize>) {
        self.damage_line(point.line, point.column.0, point.column.0);
    }

    /// Expand `line`'s damage to span at least `left` to `right` column.
    #[inline]
    fn damage_line(&mut self, line: usize, left: usize, right: usize) {
        self.lines[line].expand(left, right);
    }

    /// Reset information about terminal damage.
    fn reset(&mut self, num_cols: usize) {
        self.full = false;
        self.lines.iter_mut().for_each(|line| line.reset(num_cols));
    }
}

pub struct Term<T> {
    /// Terminal focus controlling the cursor shape.
    pub is_focused: bool,

    /// Cursor for keyboard selection.
    pub vi_mode_cursor: ViModeCursor,

    pub selection: Option<Selection>,

    /// Currently active grid.
    ///
    /// Tracks the screen buffer currently in use. While the alternate screen buffer is active,
    /// this will be the alternate grid. Otherwise it is the primary screen buffer.
    grid: Grid<Cell>,

    /// Currently inactive grid.
    ///
    /// Opposite of the active grid. While the alternate screen buffer is active, this will be the
    /// primary grid. Otherwise it is the alternate screen buffer.
    inactive_grid: Grid<Cell>,

    /// Index into `charsets`, pointing to what ASCII is currently being mapped to.
    active_charset: CharsetIndex,

    /// Tabstops.
    tabs: TabStops,

    /// Mode flags.
    mode: TermMode,

    /// Scroll region.
    ///
    /// Range going from top to bottom of the terminal, indexed from the top of the viewport.
    scroll_region: Range<Line>,

    /// Modified terminal colors.
    colors: Colors,

    /// Current style of the cursor.
    cursor_style: Option<CursorStyle>,

    /// Proxy for sending events to the event loop.
    event_proxy: T,

    /// Current title of the window.
    title: Option<String>,

    /// Stack of saved window titles. When a title is popped from this stack, the `title` for the
    /// term is set.
    title_stack: Vec<Option<String>>,

    /// Data to add graphics to a grid.
    pub(crate) graphics: Graphics,

    /// The stack for the keyboard modes.
    keyboard_mode_stack: Vec<KeyboardModes>,

    /// Currently inactive keyboard mode stack.
    inactive_keyboard_mode_stack: Vec<KeyboardModes>,

    /// Information about damaged cells.
    damage: TermDamageState,

    /// Config directly for the terminal.
    config: Config,
}

/// Configuration options for the [`Term`].
#[derive(Debug, Clone, PartialEq, Eq)]
pub struct Config {
    /// The maximum amount of scrolling history.
    pub scrolling_history: usize,

    /// Default cursor style to reset the cursor to.
    pub default_cursor_style: CursorStyle,

    /// Cursor style for Vi mode.
    pub vi_mode_cursor_style: Option<CursorStyle>,

    /// The characters which terminate semantic selection.
    ///
    /// The default value is [`SEMANTIC_ESCAPE_CHARS`].
    pub semantic_escape_chars: String,

    /// Whether to enable kitty keyboard protocol.
    pub kitty_keyboard: bool,

    /// OSC52 support mode.
    pub osc52: Osc52,
}

impl Default for Config {
    fn default() -> Self {
        Self {
            scrolling_history: 10000,
            semantic_escape_chars: SEMANTIC_ESCAPE_CHARS.to_owned(),
            default_cursor_style: Default::default(),
            vi_mode_cursor_style: Default::default(),
            kitty_keyboard: Default::default(),
            osc52: Default::default(),
        }
    }
}

/// OSC 52 behavior.
#[derive(Debug, Clone, Copy, PartialEq, Eq, Default)]
#[cfg_attr(feature = "serde", derive(Serialize, Deserialize), serde(rename_all = "lowercase"))]
pub enum Osc52 {
    /// The handling of the escape sequence is disabled.
    Disabled,
    /// Only copy sequence is accepted.
    ///
    /// This option is the default as a compromise between entirely
    /// disabling it (the most secure) and allowing `paste` (the less secure).
    #[default]
    OnlyCopy,
    /// Only paste sequence is accepted.
    OnlyPaste,
    /// Both are accepted.
    CopyPaste,
}

impl<T> Term<T> {
    #[inline]
    pub fn scroll_display(&mut self, scroll: Scroll)
    where
        T: EventListener,
    {
        let old_display_offset = self.grid.display_offset();
        self.grid.scroll_display(scroll);
        self.event_proxy.send_event(Event::MouseCursorDirty);

        // Clamp vi mode cursor to the viewport.
        let viewport_start = -(self.grid.display_offset() as i32);
        let viewport_end = viewport_start + self.bottommost_line().0;
        let vi_cursor_line = &mut self.vi_mode_cursor.point.line.0;
        *vi_cursor_line = cmp::min(viewport_end, cmp::max(viewport_start, *vi_cursor_line));
        self.vi_mode_recompute_selection();

        // Damage everything if display offset changed.
        if old_display_offset != self.grid().display_offset() {
            self.mark_fully_damaged();
        }
    }

    pub fn new<D: Dimensions>(config: Config, dimensions: &D, event_proxy: T) -> Term<T> {
        let num_cols = dimensions.columns();
        let num_lines = dimensions.screen_lines();

        let history_size = config.scrolling_history;
        let grid = Grid::new(num_lines, num_cols, history_size);
        let inactive_grid = Grid::new(num_lines, num_cols, 0);

        let tabs = TabStops::new(grid.columns());

        let scroll_region = Line(0)..Line(grid.screen_lines() as i32);

        // Initialize terminal damage, covering the entire terminal upon launch.
        let damage = TermDamageState::new(num_cols, num_lines);

        Term {
            inactive_grid,
            scroll_region,
            event_proxy,
            damage,
            config,
            grid,
            tabs,
            inactive_keyboard_mode_stack: Default::default(),
            keyboard_mode_stack: Default::default(),
            active_charset: Default::default(),
            vi_mode_cursor: Default::default(),
            cursor_style: Default::default(),
            colors: color::Colors::default(),
            title_stack: Default::default(),
<<<<<<< HEAD
            keyboard_mode_stack: Default::default(),
            inactive_keyboard_mode_stack: Default::default(),
            selection: None,
            graphics: Graphics::new(dimensions),
            damage,
            config: options,
=======
            is_focused: Default::default(),
            selection: Default::default(),
            title: Default::default(),
            mode: Default::default(),
>>>>>>> 3a7f21b0
        }
    }

    /// Collect the information about the changes in the lines, which
    /// could be used to minimize the amount of drawing operations.
    ///
    /// The user controlled elements, like `Vi` mode cursor and `Selection` are **not** part of the
    /// collected damage state. Those could easily be tracked by comparing their old and new
    /// value between adjacent frames.
    ///
    /// After reading damage [`reset_damage`] should be called.
    ///
    /// [`reset_damage`]: Self::reset_damage
    #[must_use]
    pub fn damage(&mut self) -> TermDamage<'_> {
        // Ensure the entire terminal is damaged after entering insert mode.
        // Leaving is handled in the ansi handler.
        if self.mode.contains(TermMode::INSERT) {
            self.mark_fully_damaged();
        }

        let previous_cursor = mem::replace(&mut self.damage.last_cursor, self.grid.cursor.point);

        if self.damage.full {
            return TermDamage::Full;
        }

        // Add information about old cursor position and new one if they are not the same, so we
        // cover everything that was produced by `Term::input`.
        if self.damage.last_cursor != previous_cursor {
            // Cursor coordinates are always inside viewport even if you have `display_offset`.
            let point = Point::new(previous_cursor.line.0 as usize, previous_cursor.column);
            self.damage.damage_point(point);
        }

        // Always damage current cursor.
        self.damage_cursor();

        // NOTE: damage which changes all the content when the display offset is non-zero (e.g.
        // scrolling) is handled via full damage.
        let display_offset = self.grid().display_offset();
        TermDamage::Partial(TermDamageIterator::new(&self.damage.lines, display_offset))
    }

    /// Resets the terminal damage information.
    pub fn reset_damage(&mut self) {
        self.damage.reset(self.columns());
    }

    #[inline]
    fn mark_fully_damaged(&mut self) {
        self.damage.full = true;
    }

    #[inline]
    pub(crate) fn mark_line_damaged(&mut self, line: Line) {
        self.damage.damage_line(line.0 as usize, 0, self.columns() - 1);
    }

    /// Set new options for the [`Term`].
    pub fn set_options(&mut self, options: Config)
    where
        T: EventListener,
    {
        let old_config = mem::replace(&mut self.config, options);

        let title_event = match &self.title {
            Some(title) => Event::Title(title.clone()),
            None => Event::ResetTitle,
        };

        self.event_proxy.send_event(title_event);

        if self.mode.contains(TermMode::ALT_SCREEN) {
            self.inactive_grid.update_history(self.config.scrolling_history);
        } else {
            self.grid.update_history(self.config.scrolling_history);
        }

        if self.config.kitty_keyboard != old_config.kitty_keyboard {
            self.keyboard_mode_stack = Vec::new();
            self.inactive_keyboard_mode_stack = Vec::new();
            self.mode.remove(TermMode::KITTY_KEYBOARD_PROTOCOL);
        }

        // Damage everything on config updates.
        self.mark_fully_damaged();
    }

    /// Convert the active selection to a String.
    pub fn selection_to_string(&self) -> Option<String> {
        let selection_range = self.selection.as_ref().and_then(|s| s.to_range(self))?;
        let SelectionRange { start, end, .. } = selection_range;

        let mut res = String::new();

        match self.selection.as_ref() {
            Some(Selection { ty: SelectionType::Block, .. }) => {
                for line in (start.line.0..end.line.0).map(Line::from) {
                    res += self
                        .line_to_string(line, start.column..end.column, start.column.0 != 0)
                        .trim_end();
                    res += "\n";
                }

                res += self.line_to_string(end.line, start.column..end.column, true).trim_end();
            },
            Some(Selection { ty: SelectionType::Lines, .. }) => {
                res = self.bounds_to_string(start, end) + "\n";
            },
            _ => {
                res = self.bounds_to_string(start, end);
            },
        }

        Some(res)
    }

    /// Convert range between two points to a String.
    pub fn bounds_to_string(&self, start: Point, end: Point) -> String {
        let mut res = String::new();

        for line in (start.line.0..=end.line.0).map(Line::from) {
            let start_col = if line == start.line { start.column } else { Column(0) };
            let end_col = if line == end.line { end.column } else { self.last_column() };

            res += &self.line_to_string(line, start_col..end_col, line == end.line);
        }

        res.strip_suffix('\n').map(str::to_owned).unwrap_or(res)
    }

    /// Convert a single line in the grid to a String.
    fn line_to_string(
        &self,
        line: Line,
        mut cols: Range<Column>,
        include_wrapped_wide: bool,
    ) -> String {
        let mut text = String::new();

        let grid_line = &self.grid[line];
        let line_length = cmp::min(grid_line.line_length(), cols.end + 1);

        // Include wide char when trailing spacer is selected.
        if grid_line[cols.start].flags.contains(Flags::WIDE_CHAR_SPACER) {
            cols.start -= 1;
        }

        let mut tab_mode = false;
        for column in (cols.start.0..line_length.0).map(Column::from) {
            let cell = &grid_line[column];

            // Skip over cells until next tab-stop once a tab was found.
            if tab_mode {
                if self.tabs[column] || cell.c != ' ' {
                    tab_mode = false;
                } else {
                    continue;
                }
            }

            if cell.c == '\t' {
                tab_mode = true;
            }

            if !cell.flags.intersects(Flags::WIDE_CHAR_SPACER | Flags::LEADING_WIDE_CHAR_SPACER) {
                // Push cells primary character.
                text.push(cell.c);

                // Push zero-width characters.
                for c in cell.zerowidth().into_iter().flatten() {
                    text.push(*c);
                }
            }
        }

        if cols.end >= self.columns() - 1
            && (line_length.0 == 0
                || !self.grid[line][line_length - 1].flags.contains(Flags::WRAPLINE))
        {
            text.push('\n');
        }

        // If wide char is not part of the selection, but leading spacer is, include it.
        if line_length == self.columns()
            && line_length.0 >= 2
            && grid_line[line_length - 1].flags.contains(Flags::LEADING_WIDE_CHAR_SPACER)
            && include_wrapped_wide
        {
            text.push(self.grid[line - 1i32][Column(0)].c);
        }

        text
    }

    /// Terminal content required for rendering.
    #[inline]
    pub fn renderable_content(&self) -> RenderableContent<'_>
    where
        T: EventListener,
    {
        RenderableContent::new(self)
    }

    /// Access to the raw grid data structure.
    pub fn grid(&self) -> &Grid<Cell> {
        &self.grid
    }

    /// Mutable access to the raw grid data structure.
    pub fn grid_mut(&mut self) -> &mut Grid<Cell> {
        &mut self.grid
    }

    /// Get queues to update graphic data. If both queues are empty, it returns
    /// `None`.
    pub fn graphics_take_queues(&mut self) -> Option<UpdateQueues> {
        self.graphics.take_queues()
    }

    /// Resize terminal to new dimensions.
    pub fn resize<S: Dimensions>(&mut self, size: S) {
        let old_cols = self.columns();
        let old_lines = self.screen_lines();

        let num_cols = size.columns();
        let num_lines = size.screen_lines();

        if old_cols == num_cols && old_lines == num_lines {
            debug!("Term::resize dimensions unchanged");
            return;
        }

        debug!("New num_cols is {} and num_lines is {}", num_cols, num_lines);

        // Move vi mode cursor with the content.
        let history_size = self.history_size();
        let mut delta = num_lines as i32 - old_lines as i32;
        let min_delta = cmp::min(0, num_lines as i32 - self.grid.cursor.point.line.0 - 1);
        delta = cmp::min(cmp::max(delta, min_delta), history_size as i32);
        self.vi_mode_cursor.point.line += delta;

        let is_alt = self.mode.contains(TermMode::ALT_SCREEN);
        self.grid.resize(!is_alt, num_lines, num_cols);
        self.inactive_grid.resize(is_alt, num_lines, num_cols);

        // Invalidate selection and tabs only when necessary.
        if old_cols != num_cols {
            self.selection = None;

            // Recreate tabs list.
            self.tabs.resize(num_cols);
        } else if let Some(selection) = self.selection.take() {
            let max_lines = cmp::max(num_lines, old_lines) as i32;
            let range = Line(0)..Line(max_lines);
            self.selection = selection.rotate(self, &range, -delta);
        }

        // Clamp vi cursor to viewport.
        let vi_point = self.vi_mode_cursor.point;
        let viewport_top = Line(-(self.grid.display_offset() as i32));
        let viewport_bottom = viewport_top + self.bottommost_line();
        self.vi_mode_cursor.point.line =
            cmp::max(cmp::min(vi_point.line, viewport_bottom), viewport_top);
        self.vi_mode_cursor.point.column = cmp::min(vi_point.column, self.last_column());

        // Reset scrolling region.
        self.scroll_region = Line(0)..Line(self.screen_lines() as i32);

        // Resize damage information.
        self.damage.resize(num_cols, num_lines);

        // Update size information for graphics.
        self.graphics.resize(&size);
    }

    /// Active terminal modes.
    #[inline]
    pub fn mode(&self) -> &TermMode {
        &self.mode
    }

    /// Swap primary and alternate screen buffer.
    pub fn swap_alt(&mut self) {
        if !self.mode.contains(TermMode::ALT_SCREEN) {
            // Set alt screen cursor to the current primary screen cursor.
            self.inactive_grid.cursor = self.grid.cursor.clone();

            // Drop information about the primary screens saved cursor.
            self.grid.saved_cursor = self.grid.cursor.clone();

            // Reset alternate screen contents.
            self.inactive_grid.reset_region(..);
        }

        mem::swap(&mut self.keyboard_mode_stack, &mut self.inactive_keyboard_mode_stack);
        let keyboard_mode =
            self.keyboard_mode_stack.last().copied().unwrap_or(KeyboardModes::NO_MODE).into();
        self.set_keyboard_mode(keyboard_mode, KeyboardModesApplyBehavior::Replace);

        mem::swap(&mut self.grid, &mut self.inactive_grid);
        self.mode ^= TermMode::ALT_SCREEN;
        self.selection = None;
        self.mark_fully_damaged();
    }

    /// Scroll screen down.
    ///
    /// Text moves down; clear at bottom
    /// Expects origin to be in scroll range.
    #[inline]
    fn scroll_down_relative(&mut self, origin: Line, mut lines: usize) {
        trace!("Scrolling down relative: origin={}, lines={}", origin, lines);

        lines = cmp::min(lines, (self.scroll_region.end - self.scroll_region.start).0 as usize);
        lines = cmp::min(lines, (self.scroll_region.end - origin).0 as usize);

        let region = origin..self.scroll_region.end;

        // Scroll selection.
        self.selection =
            self.selection.take().and_then(|s| s.rotate(self, &region, -(lines as i32)));

        // Scroll vi mode cursor.
        let line = &mut self.vi_mode_cursor.point.line;
        if region.start <= *line && region.end > *line {
            *line = cmp::min(*line + lines, region.end - 1);
        }

        // Scroll between origin and bottom
        self.grid.scroll_down(&region, lines);
        self.mark_fully_damaged();
    }

    /// Scroll screen up
    ///
    /// Text moves up; clear at top
    /// Expects origin to be in scroll range.
    #[inline]
    fn scroll_up_relative(&mut self, origin: Line, mut lines: usize) {
        trace!("Scrolling up relative: origin={}, lines={}", origin, lines);

        lines = cmp::min(lines, (self.scroll_region.end - self.scroll_region.start).0 as usize);

        let region = origin..self.scroll_region.end;

        // Scroll selection.
        self.selection = self.selection.take().and_then(|s| s.rotate(self, &region, lines as i32));

        self.grid.scroll_up(&region, lines);

        // Scroll vi mode cursor.
        let viewport_top = Line(-(self.grid.display_offset() as i32));
        let top = if region.start == 0 { viewport_top } else { region.start };
        let line = &mut self.vi_mode_cursor.point.line;
        if (top <= *line) && region.end > *line {
            *line = cmp::max(*line - lines, top);
        }
        self.mark_fully_damaged();
    }

    fn deccolm(&mut self)
    where
        T: EventListener,
    {
        // Setting 132 column font makes no sense, but run the other side effects.
        // Clear scrolling region.
        self.set_scrolling_region(1, None);

        // Clear grid.
        self.grid.reset_region(..);
        self.mark_fully_damaged();
    }

    #[inline]
    pub fn exit(&mut self)
    where
        T: EventListener,
    {
        self.event_proxy.send_event(Event::Exit);
    }

    /// Toggle the vi mode.
    #[inline]
    pub fn toggle_vi_mode(&mut self)
    where
        T: EventListener,
    {
        self.mode ^= TermMode::VI;

        if self.mode.contains(TermMode::VI) {
            let display_offset = self.grid.display_offset() as i32;
            if self.grid.cursor.point.line > self.bottommost_line() - display_offset {
                // Move cursor to top-left if terminal cursor is not visible.
                let point = Point::new(Line(-display_offset), Column(0));
                self.vi_mode_cursor = ViModeCursor::new(point);
            } else {
                // Reset vi mode cursor position to match primary cursor.
                self.vi_mode_cursor = ViModeCursor::new(self.grid.cursor.point);
            }
        }

        // Update UI about cursor blinking state changes.
        self.event_proxy.send_event(Event::CursorBlinkingChange);
    }

    /// Move vi mode cursor.
    #[inline]
    pub fn vi_motion(&mut self, motion: ViMotion)
    where
        T: EventListener,
    {
        // Require vi mode to be active.
        if !self.mode.contains(TermMode::VI) {
            return;
        }

        // Move cursor.
        self.vi_mode_cursor = self.vi_mode_cursor.motion(self, motion);
        self.vi_mode_recompute_selection();
    }

    /// Move vi cursor to a point in the grid.
    #[inline]
    pub fn vi_goto_point(&mut self, point: Point)
    where
        T: EventListener,
    {
        // Move viewport to make point visible.
        self.scroll_to_point(point);

        // Move vi cursor to the point.
        self.vi_mode_cursor.point = point;

        self.vi_mode_recompute_selection();
    }

    /// Update the active selection to match the vi mode cursor position.
    #[inline]
    fn vi_mode_recompute_selection(&mut self) {
        // Require vi mode to be active.
        if !self.mode.contains(TermMode::VI) {
            return;
        }

        // Update only if non-empty selection is present.
        if let Some(selection) = self.selection.as_mut().filter(|s| !s.is_empty()) {
            selection.update(self.vi_mode_cursor.point, Side::Left);
            selection.include_all();
        }
    }

    /// Scroll display to point if it is outside of viewport.
    pub fn scroll_to_point(&mut self, point: Point)
    where
        T: EventListener,
    {
        let display_offset = self.grid.display_offset() as i32;
        let screen_lines = self.grid.screen_lines() as i32;

        if point.line < -display_offset {
            let lines = point.line + display_offset;
            self.scroll_display(Scroll::Delta(-lines.0));
        } else if point.line >= (screen_lines - display_offset) {
            let lines = point.line + display_offset - screen_lines + 1i32;
            self.scroll_display(Scroll::Delta(-lines.0));
        }
    }

    /// Jump to the end of a wide cell.
    pub fn expand_wide(&self, mut point: Point, direction: Direction) -> Point {
        let flags = self.grid[point.line][point.column].flags;

        match direction {
            Direction::Right if flags.contains(Flags::LEADING_WIDE_CHAR_SPACER) => {
                point.column = Column(1);
                point.line += 1;
            },
            Direction::Right if flags.contains(Flags::WIDE_CHAR) => {
                point.column = cmp::min(point.column + 1, self.last_column());
            },
            Direction::Left if flags.intersects(Flags::WIDE_CHAR | Flags::WIDE_CHAR_SPACER) => {
                if flags.contains(Flags::WIDE_CHAR_SPACER) {
                    point.column -= 1;
                }

                let prev = point.sub(self, Boundary::Grid, 1);
                if self.grid[prev].flags.contains(Flags::LEADING_WIDE_CHAR_SPACER) {
                    point = prev;
                }
            },
            _ => (),
        }

        point
    }

    #[inline]
    pub fn semantic_escape_chars(&self) -> &str {
        &self.config.semantic_escape_chars
    }

    /// Active terminal cursor style.
    ///
    /// While vi mode is active, this will automatically return the vi mode cursor style.
    #[inline]
    pub fn cursor_style(&self) -> CursorStyle {
        let cursor_style = self.cursor_style.unwrap_or(self.config.default_cursor_style);

        if self.mode.contains(TermMode::VI) {
            self.config.vi_mode_cursor_style.unwrap_or(cursor_style)
        } else {
            cursor_style
        }
    }

    pub fn colors(&self) -> &Colors {
        &self.colors
    }

    /// Insert a linebreak at the current cursor position.
    #[inline]
    fn wrapline(&mut self)
    where
        T: EventListener,
    {
        if !self.mode.contains(TermMode::LINE_WRAP) {
            return;
        }

        trace!("Wrapping input");

        self.grid.cursor_cell().flags.insert(Flags::WRAPLINE);

        if self.grid.cursor.point.line + 1 >= self.scroll_region.end {
            self.linefeed();
        } else {
            self.damage_cursor();
            self.grid.cursor.point.line += 1;
        }

        self.grid.cursor.point.column = Column(0);
        self.grid.cursor.input_needs_wrap = false;
        self.damage_cursor();
    }

    /// Write `c` to the cell at the cursor position.
    #[inline(always)]
    fn write_at_cursor(&mut self, c: char) {
        let c = self.grid.cursor.charsets[self.active_charset].map(c);
        let fg = self.grid.cursor.template.fg;
        let bg = self.grid.cursor.template.bg;
        let flags = self.grid.cursor.template.flags;
        let extra = self.grid.cursor.template.extra.clone();

        let mut cursor_cell = self.grid.cursor_cell();

        // Clear all related cells when overwriting a fullwidth cell.
        if cursor_cell.flags.intersects(Flags::WIDE_CHAR | Flags::WIDE_CHAR_SPACER) {
            // Remove wide char and spacer.
            let wide = cursor_cell.flags.contains(Flags::WIDE_CHAR);
            let point = self.grid.cursor.point;
            if wide && point.column < self.last_column() {
                self.grid[point.line][point.column + 1].flags.remove(Flags::WIDE_CHAR_SPACER);
            } else if point.column > 0 {
                self.grid[point.line][point.column - 1].clear_wide();
            }

            // Remove leading spacers.
            if point.column <= 1 && point.line != self.topmost_line() {
                let column = self.last_column();
                self.grid[point.line - 1i32][column].flags.remove(Flags::LEADING_WIDE_CHAR_SPACER);
            }

            cursor_cell = self.grid.cursor_cell();
        }

        cursor_cell.c = c;
        cursor_cell.fg = fg;
        cursor_cell.bg = bg;
        cursor_cell.flags = flags;
        cursor_cell.extra = extra;
    }

    #[inline]
    fn damage_cursor(&mut self) {
        // The normal cursor coordinates are always in viewport.
        let point =
            Point::new(self.grid.cursor.point.line.0 as usize, self.grid.cursor.point.column);
        self.damage.damage_point(point);
    }

    #[inline]
    fn set_keyboard_mode(&mut self, mode: TermMode, apply: KeyboardModesApplyBehavior) {
        let active_mode = self.mode & TermMode::KITTY_KEYBOARD_PROTOCOL;
        self.mode &= !TermMode::KITTY_KEYBOARD_PROTOCOL;
        let new_mode = match apply {
            KeyboardModesApplyBehavior::Replace => mode,
            KeyboardModesApplyBehavior::Union => active_mode.union(mode),
            KeyboardModesApplyBehavior::Difference => active_mode.difference(mode),
        };
        trace!("Setting keyboard mode to {new_mode:?}");
        self.mode |= new_mode;
    }
}

impl<T> Dimensions for Term<T> {
    #[inline]
    fn columns(&self) -> usize {
        self.grid.columns()
    }

    #[inline]
    fn screen_lines(&self) -> usize {
        self.grid.screen_lines()
    }

    #[inline]
    fn total_lines(&self) -> usize {
        self.grid.total_lines()
    }
}

impl<T: EventListener> Handler for Term<T> {
    /// A character to be displayed.
    #[inline(never)]
    fn input(&mut self, c: char) {
        // Number of cells the char will occupy.
        let width = match c.width() {
            Some(width) => width,
            None => return,
        };

        // Handle zero-width characters.
        if width == 0 {
            // Get previous column.
            let mut column = self.grid.cursor.point.column;
            if !self.grid.cursor.input_needs_wrap {
                column.0 = column.saturating_sub(1);
            }

            // Put zerowidth characters over first fullwidth character cell.
            let line = self.grid.cursor.point.line;
            if self.grid[line][column].flags.contains(Flags::WIDE_CHAR_SPACER) {
                column.0 = column.saturating_sub(1);
            }

            self.grid[line][column].push_zerowidth(c);
            return;
        }

        // Move cursor to next line.
        if self.grid.cursor.input_needs_wrap {
            self.wrapline();
        }

        // If in insert mode, first shift cells to the right.
        let columns = self.columns();
        if self.mode.contains(TermMode::INSERT) && self.grid.cursor.point.column + width < columns {
            let line = self.grid.cursor.point.line;
            let col = self.grid.cursor.point.column;
            let row = &mut self.grid[line][..];

            for col in (col.0..(columns - width)).rev() {
                row.swap(col + width, col);
            }
        }

        if width == 1 {
            self.write_at_cursor(c);
        } else {
            if self.grid.cursor.point.column + 1 >= columns {
                if self.mode.contains(TermMode::LINE_WRAP) {
                    // Insert placeholder before wide char if glyph does not fit in this row.
                    self.grid.cursor.template.flags.insert(Flags::LEADING_WIDE_CHAR_SPACER);
                    self.write_at_cursor(' ');
                    self.grid.cursor.template.flags.remove(Flags::LEADING_WIDE_CHAR_SPACER);
                    self.wrapline();
                } else {
                    // Prevent out of bounds crash when linewrapping is disabled.
                    self.grid.cursor.input_needs_wrap = true;
                    return;
                }
            }

            // Write full width glyph to current cursor cell.
            self.grid.cursor.template.flags.insert(Flags::WIDE_CHAR);
            self.write_at_cursor(c);
            self.grid.cursor.template.flags.remove(Flags::WIDE_CHAR);

            // Write spacer to cell following the wide glyph.
            self.grid.cursor.point.column += 1;
            self.grid.cursor.template.flags.insert(Flags::WIDE_CHAR_SPACER);
            self.write_at_cursor(' ');
            self.grid.cursor.template.flags.remove(Flags::WIDE_CHAR_SPACER);
        }

        if self.grid.cursor.point.column + 1 < columns {
            self.grid.cursor.point.column += 1;
        } else {
            self.grid.cursor.input_needs_wrap = true;
        }
    }

    #[inline]
    fn decaln(&mut self) {
        trace!("Decalnning");

        for line in (0..self.screen_lines()).map(Line::from) {
            for column in 0..self.columns() {
                let cell = &mut self.grid[line][Column(column)];
                *cell = Cell::default();
                cell.c = 'E';
            }
        }

        self.mark_fully_damaged();
    }

    #[inline]
    fn goto(&mut self, line: i32, col: usize) {
        let line = Line(line);
        let col = Column(col);

        trace!("Going to: line={}, col={}", line, col);
        let (y_offset, max_y) = if self.mode.contains(TermMode::ORIGIN) {
            (self.scroll_region.start, self.scroll_region.end - 1)
        } else {
            (Line(0), self.bottommost_line())
        };

        self.damage_cursor();
        self.grid.cursor.point.line = cmp::max(cmp::min(line + y_offset, max_y), Line(0));
        self.grid.cursor.point.column = cmp::min(col, self.last_column());
        self.damage_cursor();
        self.grid.cursor.input_needs_wrap = false;
    }

    #[inline]
    fn goto_line(&mut self, line: i32) {
        trace!("Going to line: {}", line);
        self.goto(line, self.grid.cursor.point.column.0)
    }

    #[inline]
    fn goto_col(&mut self, col: usize) {
        trace!("Going to column: {}", col);
        self.goto(self.grid.cursor.point.line.0, col)
    }

    #[inline]
    fn insert_blank(&mut self, count: usize) {
        let cursor = &self.grid.cursor;
        let bg = cursor.template.bg;

        // Ensure inserting within terminal bounds
        let count = cmp::min(count, self.columns() - cursor.point.column.0);

        let source = cursor.point.column;
        let destination = cursor.point.column.0 + count;
        let num_cells = self.columns() - destination;

        let line = cursor.point.line;
        self.damage.damage_line(line.0 as usize, 0, self.columns() - 1);

        let row = &mut self.grid[line][..];

        for offset in (0..num_cells).rev() {
            row.swap(destination + offset, source.0 + offset);
        }

        // Cells were just moved out toward the end of the line;
        // fill in between source and dest with blanks.
        for cell in &mut row[source.0..destination] {
            *cell = bg.into();
        }
    }

    #[inline]
    fn move_up(&mut self, lines: usize) {
        trace!("Moving up: {}", lines);

        let line = self.grid.cursor.point.line - lines;
        let column = self.grid.cursor.point.column;
        self.goto(line.0, column.0)
    }

    #[inline]
    fn move_down(&mut self, lines: usize) {
        trace!("Moving down: {}", lines);

        let line = self.grid.cursor.point.line + lines;
        let column = self.grid.cursor.point.column;
        self.goto(line.0, column.0)
    }

    #[inline]
    fn move_forward(&mut self, cols: usize) {
        trace!("Moving forward: {}", cols);
        let last_column = cmp::min(self.grid.cursor.point.column + cols, self.last_column());

        let cursor_line = self.grid.cursor.point.line.0 as usize;
        self.damage.damage_line(cursor_line, self.grid.cursor.point.column.0, last_column.0);

        self.grid.cursor.point.column = last_column;
        self.grid.cursor.input_needs_wrap = false;
    }

    #[inline]
    fn move_backward(&mut self, cols: usize) {
        trace!("Moving backward: {}", cols);
        let column = self.grid.cursor.point.column.saturating_sub(cols);

        let cursor_line = self.grid.cursor.point.line.0 as usize;
        self.damage.damage_line(cursor_line, column, self.grid.cursor.point.column.0);

        self.grid.cursor.point.column = Column(column);
        self.grid.cursor.input_needs_wrap = false;
    }

    #[inline]
    fn identify_terminal(&mut self, intermediate: Option<char>) {
        match intermediate {
            None => {
                trace!("Reporting primary device attributes");
                let text = String::from("\x1b[?62;4;6;22c");
                self.event_proxy.send_event(Event::PtyWrite(text));
            },
            Some('>') => {
                trace!("Reporting secondary device attributes");
                let version = version_number(env!("CARGO_PKG_VERSION"));
                let text = format!("\x1b[>0;{version};1c");
                self.event_proxy.send_event(Event::PtyWrite(text));
            },
            _ => debug!("Unsupported device attributes intermediate"),
        }
    }

    #[inline]
    fn report_keyboard_mode(&mut self) {
        if !self.config.kitty_keyboard {
            return;
        }

        trace!("Reporting active keyboard mode");
        let current_mode =
            self.keyboard_mode_stack.last().unwrap_or(&KeyboardModes::NO_MODE).bits();
        let text = format!("\x1b[?{current_mode}u");
        self.event_proxy.send_event(Event::PtyWrite(text));
    }

    #[inline]
    fn push_keyboard_mode(&mut self, mode: KeyboardModes) {
        if !self.config.kitty_keyboard {
            return;
        }

        trace!("Pushing `{mode:?}` keyboard mode into the stack");

        if self.keyboard_mode_stack.len() >= KEYBOARD_MODE_STACK_MAX_DEPTH {
            let removed = self.title_stack.remove(0);
            trace!(
                "Removing '{:?}' from bottom of keyboard mode stack that exceeds its maximum depth",
                removed
            );
        }

        self.keyboard_mode_stack.push(mode);
        self.set_keyboard_mode(mode.into(), KeyboardModesApplyBehavior::Replace);
    }

    #[inline]
    fn pop_keyboard_modes(&mut self, to_pop: u16) {
        if !self.config.kitty_keyboard {
            return;
        }

        trace!("Attempting to pop {to_pop} keyboard modes from the stack");
        let new_len = self.keyboard_mode_stack.len().saturating_sub(to_pop as usize);
        self.keyboard_mode_stack.truncate(new_len);

        // Reload active mode.
        let mode = self.keyboard_mode_stack.last().copied().unwrap_or(KeyboardModes::NO_MODE);
        self.set_keyboard_mode(mode.into(), KeyboardModesApplyBehavior::Replace);
    }

    #[inline]
    fn set_keyboard_mode(&mut self, mode: KeyboardModes, apply: KeyboardModesApplyBehavior) {
        if !self.config.kitty_keyboard {
            return;
        }

        self.set_keyboard_mode(mode.into(), apply);
    }

    #[inline]
    fn device_status(&mut self, arg: usize) {
        trace!("Reporting device status: {}", arg);
        match arg {
            5 => {
                let text = String::from("\x1b[0n");
                self.event_proxy.send_event(Event::PtyWrite(text));
            },
            6 => {
                let pos = self.grid.cursor.point;
                let text = format!("\x1b[{};{}R", pos.line + 1, pos.column + 1);
                self.event_proxy.send_event(Event::PtyWrite(text));
            },
            _ => debug!("unknown device status query: {}", arg),
        };
    }

    #[inline]
    fn move_down_and_cr(&mut self, lines: usize) {
        trace!("Moving down and cr: {}", lines);

        let line = self.grid.cursor.point.line + lines;
        self.goto(line.0, 0)
    }

    #[inline]
    fn move_up_and_cr(&mut self, lines: usize) {
        trace!("Moving up and cr: {}", lines);

        let line = self.grid.cursor.point.line - lines;
        self.goto(line.0, 0)
    }

    /// Insert tab at cursor position.
    #[inline]
    fn put_tab(&mut self, mut count: u16) {
        // A tab after the last column is the same as a linebreak.
        if self.grid.cursor.input_needs_wrap {
            self.wrapline();
            return;
        }

        while self.grid.cursor.point.column < self.columns() && count != 0 {
            count -= 1;

            let c = self.grid.cursor.charsets[self.active_charset].map('\t');
            let cell = self.grid.cursor_cell();
            if cell.c == ' ' {
                cell.c = c;
            }

            loop {
                if (self.grid.cursor.point.column + 1) == self.columns() {
                    break;
                }

                self.grid.cursor.point.column += 1;

                if self.tabs[self.grid.cursor.point.column] {
                    break;
                }
            }
        }
    }

    /// Backspace.
    #[inline]
    fn backspace(&mut self) {
        trace!("Backspace");

        if self.grid.cursor.point.column > Column(0) {
            let line = self.grid.cursor.point.line.0 as usize;
            let column = self.grid.cursor.point.column.0;
            self.grid.cursor.point.column -= 1;
            self.grid.cursor.input_needs_wrap = false;
            self.damage.damage_line(line, column - 1, column);
        }
    }

    /// Carriage return.
    #[inline]
    fn carriage_return(&mut self) {
        trace!("Carriage return");
        let new_col = 0;
        let line = self.grid.cursor.point.line.0 as usize;
        self.damage.damage_line(line, new_col, self.grid.cursor.point.column.0);
        self.grid.cursor.point.column = Column(new_col);
        self.grid.cursor.input_needs_wrap = false;
    }

    /// Linefeed.
    #[inline]
    fn linefeed(&mut self) {
        trace!("Linefeed");
        let next = self.grid.cursor.point.line + 1;
        if next == self.scroll_region.end {
            self.scroll_up(1);
        } else if next < self.screen_lines() {
            self.damage_cursor();
            self.grid.cursor.point.line += 1;
            self.damage_cursor();
        }
    }

    /// Set current position as a tabstop.
    #[inline]
    fn bell(&mut self) {
        trace!("Bell");
        self.event_proxy.send_event(Event::Bell);
    }

    #[inline]
    fn substitute(&mut self) {
        trace!("[unimplemented] Substitute");
    }

    /// Run LF/NL.
    ///
    /// LF/NL mode has some interesting history. According to ECMA-48 4th
    /// edition, in LINE FEED mode,
    ///
    /// > The execution of the formatter functions LINE FEED (LF), FORM FEED
    /// (FF), LINE TABULATION (VT) cause only movement of the active position in
    /// the direction of the line progression.
    ///
    /// In NEW LINE mode,
    ///
    /// > The execution of the formatter functions LINE FEED (LF), FORM FEED
    /// (FF), LINE TABULATION (VT) cause movement to the line home position on
    /// the following line, the following form, etc. In the case of LF this is
    /// referred to as the New Line (NL) option.
    ///
    /// Additionally, ECMA-48 4th edition says that this option is deprecated.
    /// ECMA-48 5th edition only mentions this option (without explanation)
    /// saying that it's been removed.
    ///
    /// As an emulator, we need to support it since applications may still rely
    /// on it.
    #[inline]
    fn newline(&mut self) {
        self.linefeed();

        if self.mode.contains(TermMode::LINE_FEED_NEW_LINE) {
            self.carriage_return();
        }
    }

    #[inline]
    fn set_horizontal_tabstop(&mut self) {
        trace!("Setting horizontal tabstop");
        self.tabs[self.grid.cursor.point.column] = true;
    }

    #[inline]
    fn scroll_up(&mut self, lines: usize) {
        let origin = self.scroll_region.start;
        self.scroll_up_relative(origin, lines);
    }

    #[inline]
    fn scroll_down(&mut self, lines: usize) {
        let origin = self.scroll_region.start;
        self.scroll_down_relative(origin, lines);
    }

    #[inline]
    fn insert_blank_lines(&mut self, lines: usize) {
        trace!("Inserting blank {} lines", lines);

        let origin = self.grid.cursor.point.line;
        if self.scroll_region.contains(&origin) {
            self.scroll_down_relative(origin, lines);
        }
    }

    #[inline]
    fn delete_lines(&mut self, lines: usize) {
        let origin = self.grid.cursor.point.line;
        let lines = cmp::min(self.screen_lines() - origin.0 as usize, lines);

        trace!("Deleting {} lines", lines);

        if lines > 0 && self.scroll_region.contains(&origin) {
            self.scroll_up_relative(origin, lines);
        }
    }

    #[inline]
    fn erase_chars(&mut self, count: usize) {
        let cursor = &self.grid.cursor;

        trace!("Erasing chars: count={}, col={}", count, cursor.point.column);

        let start = cursor.point.column;
        let end = cmp::min(start + count, Column(self.columns()));

        // Cleared cells have current background color set.
        let bg = self.grid.cursor.template.bg;
        let line = cursor.point.line;
        self.damage.damage_line(line.0 as usize, start.0, end.0);
        let row = &mut self.grid[line];
        for cell in &mut row[start..end] {
            *cell = bg.into();
        }
    }

    #[inline]
    fn delete_chars(&mut self, count: usize) {
        let columns = self.columns();
        let cursor = &self.grid.cursor;
        let bg = cursor.template.bg;

        // Ensure deleting within terminal bounds.
        let count = cmp::min(count, columns);

        let start = cursor.point.column.0;
        let end = cmp::min(start + count, columns - 1);
        let num_cells = columns - end;

        let line = cursor.point.line;
        self.damage.damage_line(line.0 as usize, 0, self.columns() - 1);
        let row = &mut self.grid[line][..];

        for offset in 0..num_cells {
            row.swap(start + offset, end + offset);
        }

        // Clear last `count` cells in the row. If deleting 1 char, need to delete
        // 1 cell.
        let end = columns - count;
        for cell in &mut row[end..] {
            *cell = bg.into();
        }
    }

    #[inline]
    fn move_backward_tabs(&mut self, count: u16) {
        trace!("Moving backward {} tabs", count);
        self.damage_cursor();

        let old_col = self.grid.cursor.point.column.0;
        for _ in 0..count {
            let mut col = self.grid.cursor.point.column;
            for i in (0..(col.0)).rev() {
                if self.tabs[index::Column(i)] {
                    col = index::Column(i);
                    break;
                }
            }
            self.grid.cursor.point.column = col;
        }

        let line = self.grid.cursor.point.line.0 as usize;
        self.damage.damage_line(line, self.grid.cursor.point.column.0, old_col);
    }

    #[inline]
    fn move_forward_tabs(&mut self, count: u16) {
        trace!("[unimplemented] Moving forward {} tabs", count);
    }

    #[inline]
    fn save_cursor_position(&mut self) {
        trace!("Saving cursor position");

        self.grid.saved_cursor = self.grid.cursor.clone();
    }

    #[inline]
    fn restore_cursor_position(&mut self) {
        trace!("Restoring cursor position");

        self.damage_cursor();
        self.grid.cursor = self.grid.saved_cursor.clone();
        self.damage_cursor();
    }

    #[inline]
    fn clear_line(&mut self, mode: ansi::LineClearMode) {
        trace!("Clearing line: {:?}", mode);

        let cursor = &self.grid.cursor;
        let bg = cursor.template.bg;
        let point = cursor.point;

        let (left, right) = match mode {
            ansi::LineClearMode::Right if cursor.input_needs_wrap => return,
            ansi::LineClearMode::Right => (point.column, Column(self.columns())),
            ansi::LineClearMode::Left => (Column(0), point.column + 1),
            ansi::LineClearMode::All => (Column(0), Column(self.columns())),
        };

        self.damage.damage_line(point.line.0 as usize, left.0, right.0 - 1);

        let row = &mut self.grid[point.line];
        for cell in &mut row[left..right] {
            *cell = bg.into();
        }

        let range = self.grid.cursor.point.line..=self.grid.cursor.point.line;
        self.selection = self.selection.take().filter(|s| !s.intersects_range(range));
    }

    /// Set the indexed color value.
    #[inline]
    fn set_color(&mut self, index: usize, color: Rgb) {
        trace!("Setting color[{}] = {:?}", index, color);

        // Damage terminal if the color changed and it's not the cursor.
        if index != NamedColor::Cursor as usize && self.colors[index] != Some(color) {
            self.mark_fully_damaged();
        }

        self.colors[index] = Some(color);
    }

    /// Respond to a color query escape sequence.
    #[inline]
    fn dynamic_color_sequence(&mut self, prefix: String, index: usize, terminator: &str) {
        trace!("Requested write of escape sequence for color code {}: color[{}]", prefix, index);

        let terminator = terminator.to_owned();
        self.event_proxy.send_event(Event::ColorRequest(
            index,
            Arc::new(move |color| {
                format!(
                    "\x1b]{};rgb:{1:02x}{1:02x}/{2:02x}{2:02x}/{3:02x}{3:02x}{4}",
                    prefix, color.r, color.g, color.b, terminator
                )
            }),
        ));
    }

    /// Reset the indexed color to original value.
    #[inline]
    fn reset_color(&mut self, index: usize) {
        trace!("Resetting color[{}]", index);

        // Damage terminal if the color changed and it's not the cursor.
        if index != NamedColor::Cursor as usize && self.colors[index].is_some() {
            self.mark_fully_damaged();
        }

        self.colors[index] = None;
    }

    /// Store data into clipboard.
    #[inline]
    fn clipboard_store(&mut self, clipboard: u8, base64: &[u8]) {
        if !matches!(self.config.osc52, Osc52::OnlyCopy | Osc52::CopyPaste) {
            debug!("Denied osc52 store");
            return;
        }

        let clipboard_type = match clipboard {
            b'c' => ClipboardType::Clipboard,
            b'p' | b's' => ClipboardType::Selection,
            _ => return,
        };

        if let Ok(bytes) = Base64.decode(base64) {
            if let Ok(text) = String::from_utf8(bytes) {
                self.event_proxy.send_event(Event::ClipboardStore(clipboard_type, text));
            }
        }
    }

    /// Load data from clipboard.
    #[inline]
    fn clipboard_load(&mut self, clipboard: u8, terminator: &str) {
        if !matches!(self.config.osc52, Osc52::OnlyPaste | Osc52::CopyPaste) {
            debug!("Denied osc52 load");
            return;
        }

        let clipboard_type = match clipboard {
            b'c' => ClipboardType::Clipboard,
            b'p' | b's' => ClipboardType::Selection,
            _ => return,
        };

        let terminator = terminator.to_owned();

        self.event_proxy.send_event(Event::ClipboardLoad(
            clipboard_type,
            Arc::new(move |text| {
                let base64 = Base64.encode(text);
                format!("\x1b]52;{};{}{}", clipboard as char, base64, terminator)
            }),
        ));
    }

    #[inline]
    fn clear_screen(&mut self, mode: ansi::ClearMode) {
        trace!("Clearing screen: {:?}", mode);
        let bg = self.grid.cursor.template.bg;

        let screen_lines = self.screen_lines();

        match mode {
            ansi::ClearMode::Above => {
                let cursor = self.grid.cursor.point;

                // If clearing more than one line.
                if cursor.line > 1 {
                    // Fully clear all lines before the current line.
                    self.grid.reset_region(..cursor.line);
                }

                // Clear up to the current column in the current line.
                let end = cmp::min(cursor.column + 1, Column(self.columns()));
                for cell in &mut self.grid[cursor.line][..end] {
                    *cell = bg.into();
                }

                let range = Line(0)..=cursor.line;
                self.selection = self.selection.take().filter(|s| !s.intersects_range(range));
            },
            ansi::ClearMode::Below => {
                let cursor = self.grid.cursor.point;
                for cell in &mut self.grid[cursor.line][cursor.column..] {
                    *cell = bg.into();
                }

                if (cursor.line.0 as usize) < screen_lines - 1 {
                    self.grid.reset_region((cursor.line + 1)..);
                }

                let range = cursor.line..Line(screen_lines as i32);
                self.selection = self.selection.take().filter(|s| !s.intersects_range(range));
            },
            ansi::ClearMode::All => {
                if self.mode.contains(TermMode::ALT_SCREEN) {
                    self.grid.reset_region(..);
                } else {
                    let old_offset = self.grid.display_offset();

                    self.grid.clear_viewport();

                    // Compute number of lines scrolled by clearing the viewport.
                    let lines = self.grid.display_offset().saturating_sub(old_offset);

                    self.vi_mode_cursor.point.line =
                        (self.vi_mode_cursor.point.line - lines).grid_clamp(self, Boundary::Grid);
                }

                self.selection = None;
            },
            ansi::ClearMode::Saved if self.history_size() > 0 => {
                self.grid.clear_history();

                self.vi_mode_cursor.point.line =
                    self.vi_mode_cursor.point.line.grid_clamp(self, Boundary::Cursor);

                self.selection = self.selection.take().filter(|s| !s.intersects_range(..Line(0)));
            },
            // We have no history to clear.
            ansi::ClearMode::Saved => (),
        }

        self.mark_fully_damaged();
    }

    #[inline]
    fn clear_tabs(&mut self, mode: ansi::TabulationClearMode) {
        trace!("Clearing tabs: {:?}", mode);
        match mode {
            ansi::TabulationClearMode::Current => {
                self.tabs[self.grid.cursor.point.column] = false;
            },
            ansi::TabulationClearMode::All => {
                self.tabs.clear_all();
            },
        }
    }

    /// Reset all important fields in the term struct.
    #[inline]
    fn reset_state(&mut self) {
        if self.mode.contains(TermMode::ALT_SCREEN) {
            mem::swap(&mut self.grid, &mut self.inactive_grid);
        }
        self.active_charset = Default::default();
        self.cursor_style = None;
        self.grid.reset();
        self.inactive_grid.reset();
        self.scroll_region = Line(0)..Line(self.screen_lines() as i32);
        self.tabs = TabStops::new(self.columns());
        self.title_stack = Vec::new();
        self.title = None;
        self.selection = None;
        self.vi_mode_cursor = Default::default();
        self.keyboard_mode_stack = Default::default();
        self.inactive_keyboard_mode_stack = Default::default();

        // Preserve vi mode across resets.
        self.mode &= TermMode::VI;
        self.mode.insert(TermMode::default());

        self.event_proxy.send_event(Event::CursorBlinkingChange);
        self.mark_fully_damaged();
    }

    #[inline]
    fn reverse_index(&mut self) {
        trace!("Reversing index");
        // If cursor is at the top.
        if self.grid.cursor.point.line == self.scroll_region.start {
            self.scroll_down(1);
        } else {
            self.damage_cursor();
            self.grid.cursor.point.line = cmp::max(self.grid.cursor.point.line - 1, Line(0));
            self.damage_cursor();
        }
    }

    #[inline]
    fn set_hyperlink(&mut self, hyperlink: Option<Hyperlink>) {
        trace!("Setting hyperlink: {:?}", hyperlink);
        self.grid.cursor.template.set_hyperlink(hyperlink.map(|e| e.into()));
    }

    /// Set a terminal attribute.
    #[inline]
    fn terminal_attribute(&mut self, attr: Attr) {
        trace!("Setting attribute: {:?}", attr);
        let cursor = &mut self.grid.cursor;
        match attr {
            Attr::Foreground(color) => cursor.template.fg = color,
            Attr::Background(color) => cursor.template.bg = color,
            Attr::UnderlineColor(color) => cursor.template.set_underline_color(color),
            Attr::Reset => {
                cursor.template.fg = Color::Named(NamedColor::Foreground);
                cursor.template.bg = Color::Named(NamedColor::Background);
                cursor.template.flags = Flags::empty();
                cursor.template.set_underline_color(None);
            },
            Attr::Reverse => cursor.template.flags.insert(Flags::INVERSE),
            Attr::CancelReverse => cursor.template.flags.remove(Flags::INVERSE),
            Attr::Bold => cursor.template.flags.insert(Flags::BOLD),
            Attr::CancelBold => cursor.template.flags.remove(Flags::BOLD),
            Attr::Dim => cursor.template.flags.insert(Flags::DIM),
            Attr::CancelBoldDim => cursor.template.flags.remove(Flags::BOLD | Flags::DIM),
            Attr::Italic => cursor.template.flags.insert(Flags::ITALIC),
            Attr::CancelItalic => cursor.template.flags.remove(Flags::ITALIC),
            Attr::Underline => {
                cursor.template.flags.remove(Flags::ALL_UNDERLINES);
                cursor.template.flags.insert(Flags::UNDERLINE);
            },
            Attr::DoubleUnderline => {
                cursor.template.flags.remove(Flags::ALL_UNDERLINES);
                cursor.template.flags.insert(Flags::DOUBLE_UNDERLINE);
            },
            Attr::Undercurl => {
                cursor.template.flags.remove(Flags::ALL_UNDERLINES);
                cursor.template.flags.insert(Flags::UNDERCURL);
            },
            Attr::DottedUnderline => {
                cursor.template.flags.remove(Flags::ALL_UNDERLINES);
                cursor.template.flags.insert(Flags::DOTTED_UNDERLINE);
            },
            Attr::DashedUnderline => {
                cursor.template.flags.remove(Flags::ALL_UNDERLINES);
                cursor.template.flags.insert(Flags::DASHED_UNDERLINE);
            },
            Attr::CancelUnderline => cursor.template.flags.remove(Flags::ALL_UNDERLINES),
            Attr::Hidden => cursor.template.flags.insert(Flags::HIDDEN),
            Attr::CancelHidden => cursor.template.flags.remove(Flags::HIDDEN),
            Attr::Strike => cursor.template.flags.insert(Flags::STRIKEOUT),
            Attr::CancelStrike => cursor.template.flags.remove(Flags::STRIKEOUT),
            _ => {
                debug!("Term got unhandled attr: {:?}", attr);
            },
        }
    }

    #[inline]
    fn set_private_mode(&mut self, mode: PrivateMode) {
        let mode = match mode {
            PrivateMode::Named(mode) => mode,

            // SixelDisplay
            PrivateMode::Unknown(80) => {
                self.mode.insert(TermMode::SIXEL_DISPLAY);
                return;
            },

            // SixelPrivateColorRegisters
            PrivateMode::Unknown(1070) => {
                self.mode.insert(TermMode::SIXEL_PRIV_PALETTE);
                return;
            },

            // SixelCursorToTheRight
            PrivateMode::Unknown(8452) => {
                self.mode.insert(TermMode::SIXEL_CURSOR_TO_THE_RIGHT);
                return;
            },

            PrivateMode::Unknown(mode) => {
                debug!("Ignoring unknown mode {} in set_private_mode", mode);
                return;
            },
        };

        trace!("Setting private mode: {:?}", mode);
        match mode {
            NamedPrivateMode::UrgencyHints => self.mode.insert(TermMode::URGENCY_HINTS),
            NamedPrivateMode::SwapScreenAndSetRestoreCursor => {
                if !self.mode.contains(TermMode::ALT_SCREEN) {
                    self.swap_alt();
                }
            },
            NamedPrivateMode::ShowCursor => self.mode.insert(TermMode::SHOW_CURSOR),
            NamedPrivateMode::CursorKeys => self.mode.insert(TermMode::APP_CURSOR),
            // Mouse protocols are mutually exclusive.
            NamedPrivateMode::ReportMouseClicks => {
                self.mode.remove(TermMode::MOUSE_MODE);
                self.mode.insert(TermMode::MOUSE_REPORT_CLICK);
                self.event_proxy.send_event(Event::MouseCursorDirty);
            },
            NamedPrivateMode::ReportCellMouseMotion => {
                self.mode.remove(TermMode::MOUSE_MODE);
                self.mode.insert(TermMode::MOUSE_DRAG);
                self.event_proxy.send_event(Event::MouseCursorDirty);
            },
            NamedPrivateMode::ReportAllMouseMotion => {
                self.mode.remove(TermMode::MOUSE_MODE);
                self.mode.insert(TermMode::MOUSE_MOTION);
                self.event_proxy.send_event(Event::MouseCursorDirty);
            },
            NamedPrivateMode::ReportFocusInOut => self.mode.insert(TermMode::FOCUS_IN_OUT),
            NamedPrivateMode::BracketedPaste => self.mode.insert(TermMode::BRACKETED_PASTE),
            // Mouse encodings are mutually exclusive.
            NamedPrivateMode::SgrMouse => {
                self.mode.remove(TermMode::UTF8_MOUSE);
                self.mode.insert(TermMode::SGR_MOUSE);
            },
            NamedPrivateMode::Utf8Mouse => {
                self.mode.remove(TermMode::SGR_MOUSE);
                self.mode.insert(TermMode::UTF8_MOUSE);
            },
            NamedPrivateMode::AlternateScroll => self.mode.insert(TermMode::ALTERNATE_SCROLL),
            NamedPrivateMode::LineWrap => self.mode.insert(TermMode::LINE_WRAP),
            NamedPrivateMode::Origin => self.mode.insert(TermMode::ORIGIN),
            NamedPrivateMode::ColumnMode => self.deccolm(),
            NamedPrivateMode::BlinkingCursor => {
                let style = self.cursor_style.get_or_insert(self.config.default_cursor_style);
                style.blinking = true;
                self.event_proxy.send_event(Event::CursorBlinkingChange);
            },
            NamedPrivateMode::SyncUpdate => (),
        }
    }

    #[inline]
    fn unset_private_mode(&mut self, mode: PrivateMode) {
        let mode = match mode {
            PrivateMode::Named(mode) => mode,

            // SixelDisplay
            PrivateMode::Unknown(80) => {
                self.mode.remove(TermMode::SIXEL_DISPLAY);
                return;
            },

            // SixelPrivateColorRegisters
            PrivateMode::Unknown(1070) => {
                self.graphics.sixel_shared_palette = None;
                self.mode.remove(TermMode::SIXEL_PRIV_PALETTE);
                return;
            },

            // SixelCursorToTheRight
            PrivateMode::Unknown(8452) => {
                self.mode.remove(TermMode::SIXEL_CURSOR_TO_THE_RIGHT);
                return;
            },

            PrivateMode::Unknown(mode) => {
                debug!("Ignoring unknown mode {} in unset_private_mode", mode);
                return;
            },
        };

        trace!("Unsetting private mode: {:?}", mode);
        match mode {
            NamedPrivateMode::UrgencyHints => self.mode.remove(TermMode::URGENCY_HINTS),
            NamedPrivateMode::SwapScreenAndSetRestoreCursor => {
                if self.mode.contains(TermMode::ALT_SCREEN) {
                    self.swap_alt();
                }
            },
            NamedPrivateMode::ShowCursor => self.mode.remove(TermMode::SHOW_CURSOR),
            NamedPrivateMode::CursorKeys => self.mode.remove(TermMode::APP_CURSOR),
            NamedPrivateMode::ReportMouseClicks => {
                self.mode.remove(TermMode::MOUSE_REPORT_CLICK);
                self.event_proxy.send_event(Event::MouseCursorDirty);
            },
            NamedPrivateMode::ReportCellMouseMotion => {
                self.mode.remove(TermMode::MOUSE_DRAG);
                self.event_proxy.send_event(Event::MouseCursorDirty);
            },
            NamedPrivateMode::ReportAllMouseMotion => {
                self.mode.remove(TermMode::MOUSE_MOTION);
                self.event_proxy.send_event(Event::MouseCursorDirty);
            },
            NamedPrivateMode::ReportFocusInOut => self.mode.remove(TermMode::FOCUS_IN_OUT),
            NamedPrivateMode::BracketedPaste => self.mode.remove(TermMode::BRACKETED_PASTE),
            NamedPrivateMode::SgrMouse => self.mode.remove(TermMode::SGR_MOUSE),
            NamedPrivateMode::Utf8Mouse => self.mode.remove(TermMode::UTF8_MOUSE),
            NamedPrivateMode::AlternateScroll => self.mode.remove(TermMode::ALTERNATE_SCROLL),
            NamedPrivateMode::LineWrap => self.mode.remove(TermMode::LINE_WRAP),
            NamedPrivateMode::Origin => self.mode.remove(TermMode::ORIGIN),
            NamedPrivateMode::ColumnMode => self.deccolm(),
            NamedPrivateMode::BlinkingCursor => {
                let style = self.cursor_style.get_or_insert(self.config.default_cursor_style);
                style.blinking = false;
                self.event_proxy.send_event(Event::CursorBlinkingChange);
            },
            NamedPrivateMode::SyncUpdate => (),
        }
    }

    #[inline]
    fn report_private_mode(&mut self, mode: PrivateMode) {
        trace!("Reporting private mode {mode:?}");
        let state = match mode {
            PrivateMode::Named(mode) => match mode {
                NamedPrivateMode::CursorKeys => self.mode.contains(TermMode::APP_CURSOR).into(),
                NamedPrivateMode::Origin => self.mode.contains(TermMode::ORIGIN).into(),
                NamedPrivateMode::LineWrap => self.mode.contains(TermMode::LINE_WRAP).into(),
                NamedPrivateMode::BlinkingCursor => {
                    let style = self.cursor_style.get_or_insert(self.config.default_cursor_style);
                    style.blinking.into()
                },
                NamedPrivateMode::ShowCursor => self.mode.contains(TermMode::SHOW_CURSOR).into(),
                NamedPrivateMode::ReportMouseClicks => {
                    self.mode.contains(TermMode::MOUSE_REPORT_CLICK).into()
                },
                NamedPrivateMode::ReportCellMouseMotion => {
                    self.mode.contains(TermMode::MOUSE_DRAG).into()
                },
                NamedPrivateMode::ReportAllMouseMotion => {
                    self.mode.contains(TermMode::MOUSE_MOTION).into()
                },
                NamedPrivateMode::ReportFocusInOut => {
                    self.mode.contains(TermMode::FOCUS_IN_OUT).into()
                },
                NamedPrivateMode::Utf8Mouse => self.mode.contains(TermMode::UTF8_MOUSE).into(),
                NamedPrivateMode::SgrMouse => self.mode.contains(TermMode::SGR_MOUSE).into(),
                NamedPrivateMode::AlternateScroll => {
                    self.mode.contains(TermMode::ALTERNATE_SCROLL).into()
                },
                NamedPrivateMode::UrgencyHints => {
                    self.mode.contains(TermMode::URGENCY_HINTS).into()
                },
                NamedPrivateMode::SwapScreenAndSetRestoreCursor => {
                    self.mode.contains(TermMode::ALT_SCREEN).into()
                },
                NamedPrivateMode::BracketedPaste => {
                    self.mode.contains(TermMode::BRACKETED_PASTE).into()
                },
                NamedPrivateMode::SyncUpdate => ModeState::Reset,
                NamedPrivateMode::ColumnMode => ModeState::NotSupported,
            },
            PrivateMode::Unknown(_) => ModeState::NotSupported,
        };

        self.event_proxy.send_event(Event::PtyWrite(format!(
            "\x1b[?{};{}$y",
            mode.raw(),
            state as u8,
        )));
    }

    #[inline]
    fn set_mode(&mut self, mode: ansi::Mode) {
        let mode = match mode {
            ansi::Mode::Named(mode) => mode,
            ansi::Mode::Unknown(mode) => {
                debug!("Ignoring unknown mode {} in set_mode", mode);
                return;
            },
        };

        trace!("Setting public mode: {:?}", mode);
        match mode {
            NamedMode::Insert => self.mode.insert(TermMode::INSERT),
            NamedMode::LineFeedNewLine => self.mode.insert(TermMode::LINE_FEED_NEW_LINE),
        }
    }

    #[inline]
    fn unset_mode(&mut self, mode: ansi::Mode) {
        let mode = match mode {
            ansi::Mode::Named(mode) => mode,
            ansi::Mode::Unknown(mode) => {
                debug!("Ignorning unknown mode {} in unset_mode", mode);
                return;
            },
        };

        trace!("Setting public mode: {:?}", mode);
        match mode {
            NamedMode::Insert => {
                self.mode.remove(TermMode::INSERT);
                self.mark_fully_damaged();
            },
            NamedMode::LineFeedNewLine => self.mode.remove(TermMode::LINE_FEED_NEW_LINE),
        }
    }

    #[inline]
    fn report_mode(&mut self, mode: ansi::Mode) {
        trace!("Reporting mode {mode:?}");
        let state = match mode {
            ansi::Mode::Named(mode) => match mode {
                NamedMode::Insert => self.mode.contains(TermMode::INSERT).into(),
                NamedMode::LineFeedNewLine => {
                    self.mode.contains(TermMode::LINE_FEED_NEW_LINE).into()
                },
            },
            ansi::Mode::Unknown(_) => ModeState::NotSupported,
        };

        self.event_proxy.send_event(Event::PtyWrite(format!(
            "\x1b[{};{}$y",
            mode.raw(),
            state as u8,
        )));
    }

    #[inline]
    fn set_scrolling_region(&mut self, top: usize, bottom: Option<usize>) {
        // Fallback to the last line as default.
        let bottom = bottom.unwrap_or_else(|| self.screen_lines());

        if top >= bottom {
            debug!("Invalid scrolling region: ({};{})", top, bottom);
            return;
        }

        // Bottom should be included in the range, but range end is not
        // usually included. One option would be to use an inclusive
        // range, but instead we just let the open range end be 1
        // higher.
        let start = Line(top as i32 - 1);
        let end = Line(bottom as i32);

        trace!("Setting scrolling region: ({};{})", start, end);

        let screen_lines = Line(self.screen_lines() as i32);
        self.scroll_region.start = cmp::min(start, screen_lines);
        self.scroll_region.end = cmp::min(end, screen_lines);
        self.goto(0, 0);
    }

    #[inline]
    fn set_keypad_application_mode(&mut self) {
        trace!("Setting keypad application mode");
        self.mode.insert(TermMode::APP_KEYPAD);
    }

    #[inline]
    fn unset_keypad_application_mode(&mut self) {
        trace!("Unsetting keypad application mode");
        self.mode.remove(TermMode::APP_KEYPAD);
    }

    #[inline]
    fn configure_charset(&mut self, index: CharsetIndex, charset: StandardCharset) {
        trace!("Configuring charset {:?} as {:?}", index, charset);
        self.grid.cursor.charsets[index] = charset;
    }

    #[inline]
    fn set_active_charset(&mut self, index: CharsetIndex) {
        trace!("Setting active charset {:?}", index);
        self.active_charset = index;
    }

    #[inline]
    fn set_cursor_style(&mut self, style: Option<CursorStyle>) {
        trace!("Setting cursor style {:?}", style);
        self.cursor_style = style;

        // Notify UI about blinking changes.
        self.event_proxy.send_event(Event::CursorBlinkingChange);
    }

    #[inline]
    fn set_cursor_shape(&mut self, shape: CursorShape) {
        trace!("Setting cursor shape {:?}", shape);

        let style = self.cursor_style.get_or_insert(self.config.default_cursor_style);
        style.shape = shape;
    }

    #[inline]
    fn set_title(&mut self, title: Option<String>) {
        trace!("Setting title to '{:?}'", title);

        self.title = title.clone();

        let title_event = match title {
            Some(title) => Event::Title(title),
            None => Event::ResetTitle,
        };

        self.event_proxy.send_event(title_event);
    }

    #[inline]
    fn push_title(&mut self) {
        trace!("Pushing '{:?}' onto title stack", self.title);

        if self.title_stack.len() >= TITLE_STACK_MAX_DEPTH {
            let removed = self.title_stack.remove(0);
            trace!(
                "Removing '{:?}' from bottom of title stack that exceeds its maximum depth",
                removed
            );
        }

        self.title_stack.push(self.title.clone());
    }

    #[inline]
    fn pop_title(&mut self) {
        trace!("Attempting to pop title from stack...");

        if let Some(popped) = self.title_stack.pop() {
            trace!("Title '{:?}' popped from stack", popped);
            self.set_title(popped);
        }
    }

    #[inline]
    fn text_area_size_pixels(&mut self) {
        self.event_proxy.send_event(Event::TextAreaSizeRequest(Arc::new(move |window_size| {
            let height = window_size.num_lines * window_size.cell_height;
            let width = window_size.num_cols * window_size.cell_width;
            format!("\x1b[4;{height};{width}t")
        })));
    }

    #[inline]
    fn text_area_size_chars(&mut self) {
        let text = format!("\x1b[8;{};{}t", self.screen_lines(), self.columns());
        self.event_proxy.send_event(Event::PtyWrite(text));
    }

    #[inline]
    fn graphics_attribute(&mut self, pi: u16, pa: u16) {
        self.graphics.graphics_attribute(&self.event_proxy, pi, pa);
    }

    /// Start of a device control string.
    fn dcs_hook(&mut self, params: &Params, intermediates: &[u8], ignore: bool, action: char) {
        match (action, intermediates) {
            ('q', []) => {
                self.graphics.start_sixel_graphic(params);
            },
            _ => debug!(
                "[unhandled hook] params={:?}, ints: {:?}, ignore: {:?}, action: {:?}",
                params, intermediates, ignore, action
            ),
        }
    }

    /// Byte of a device control string.
    fn dcs_put(&mut self, byte: u8) {
        if let Some(parser) = &mut self.graphics.sixel_parser {
            if let Err(err) = parser.put(byte) {
                log::warn!("Failed to parse Sixel data: {}", err);
                self.graphics.sixel_parser = None;
            }
        } else {
            debug!("[unhandled put] byte={:?}", byte);
        }
    }

    /// End of a device control string.
    fn dcs_unhook(&mut self) {
        if let Some(parser) = self.graphics.sixel_parser.take() {
            crate::graphics::parse_sixel(self, *parser);
        } else {
            dbg!("[unhandled dcs_unhook]");
        }
    }
}

/// The state of the [`Mode`] and [`PrivateMode`].
#[repr(u8)]
#[derive(Debug, Clone, Copy)]
enum ModeState {
    /// The mode is not supported.
    NotSupported = 0,
    /// The mode is currently set.
    Set = 1,
    /// The mode is currently not set.
    Reset = 2,
}

impl From<bool> for ModeState {
    fn from(value: bool) -> Self {
        if value {
            Self::Set
        } else {
            Self::Reset
        }
    }
}

/// Terminal version for escape sequence reports.
///
/// This returns the current terminal version as a unique number based on alacritty_terminal's
/// semver version. The different versions are padded to ensure that a higher semver version will
/// always report a higher version number.
fn version_number(mut version: &str) -> usize {
    if let Some(separator) = version.rfind('-') {
        version = &version[..separator];
    }

    let mut version_number = 0;

    let semver_versions = version.split('.');
    for (i, semver_version) in semver_versions.rev().enumerate() {
        let semver_number = semver_version.parse::<usize>().unwrap_or(0);
        version_number += usize::pow(100, i as u32) * semver_number;
    }

    version_number
}

#[derive(Debug, Clone, Copy, PartialEq, Eq)]
pub enum ClipboardType {
    Clipboard,
    Selection,
}

struct TabStops {
    tabs: Vec<bool>,
}

impl TabStops {
    #[inline]
    fn new(columns: usize) -> TabStops {
        TabStops { tabs: (0..columns).map(|i| i % INITIAL_TABSTOPS == 0).collect() }
    }

    /// Remove all tabstops.
    #[inline]
    fn clear_all(&mut self) {
        unsafe {
            ptr::write_bytes(self.tabs.as_mut_ptr(), 0, self.tabs.len());
        }
    }

    /// Increase tabstop capacity.
    #[inline]
    fn resize(&mut self, columns: usize) {
        let mut index = self.tabs.len();
        self.tabs.resize_with(columns, || {
            let is_tabstop = index % INITIAL_TABSTOPS == 0;
            index += 1;
            is_tabstop
        });
    }
}

impl Index<Column> for TabStops {
    type Output = bool;

    fn index(&self, index: Column) -> &bool {
        &self.tabs[index.0]
    }
}

impl IndexMut<Column> for TabStops {
    fn index_mut(&mut self, index: Column) -> &mut bool {
        self.tabs.index_mut(index.0)
    }
}

/// Terminal cursor rendering information.
#[derive(Copy, Clone, PartialEq, Eq)]
pub struct RenderableCursor {
    pub shape: CursorShape,
    pub point: Point,
}

impl RenderableCursor {
    fn new<T>(term: &Term<T>) -> Self {
        // Cursor position.
        let vi_mode = term.mode().contains(TermMode::VI);
        let mut point = if vi_mode { term.vi_mode_cursor.point } else { term.grid.cursor.point };
        if term.grid[point].flags.contains(Flags::WIDE_CHAR_SPACER) {
            point.column -= 1;
        }

        // Cursor shape.
        let shape = if !vi_mode && !term.mode().contains(TermMode::SHOW_CURSOR) {
            CursorShape::Hidden
        } else {
            term.cursor_style().shape
        };

        Self { shape, point }
    }
}

/// Visible terminal content.
///
/// This contains all content required to render the current terminal view.
pub struct RenderableContent<'a> {
    pub display_iter: GridIterator<'a, Cell>,
    pub selection: Option<SelectionRange>,
    pub cursor: RenderableCursor,
    pub display_offset: usize,
    pub colors: &'a color::Colors,
    pub mode: TermMode,
}

impl<'a> RenderableContent<'a> {
    fn new<T>(term: &'a Term<T>) -> Self {
        Self {
            display_iter: term.grid().display_iter(),
            display_offset: term.grid().display_offset(),
            cursor: RenderableCursor::new(term),
            selection: term.selection.as_ref().and_then(|s| s.to_range(term)),
            colors: &term.colors,
            mode: *term.mode(),
        }
    }
}

/// Terminal test helpers.
pub mod test {
    use super::*;

    #[cfg(feature = "serde")]
    use serde::{Deserialize, Serialize};

    use crate::event::VoidListener;

    #[cfg_attr(feature = "serde", derive(Serialize, Deserialize))]
    pub struct TermSize {
        pub columns: usize,
        pub screen_lines: usize,
    }

    impl TermSize {
        pub fn new(columns: usize, screen_lines: usize) -> Self {
            Self { columns, screen_lines }
        }
    }

    impl Dimensions for TermSize {
        fn total_lines(&self) -> usize {
            self.screen_lines()
        }

        fn screen_lines(&self) -> usize {
            self.screen_lines
        }

        fn columns(&self) -> usize {
            self.columns
        }
    }

    /// Construct a terminal from its content as string.
    ///
    /// A `\n` will break line and `\r\n` will break line without wrapping.
    ///
    /// # Examples
    ///
    /// ```rust
    /// use alacritty_terminal::term::test::mock_term;
    ///
    /// // Create a terminal with the following cells:
    /// //
    /// // [h][e][l][l][o] <- WRAPLINE flag set
    /// // [:][)][ ][ ][ ]
    /// // [t][e][s][t][ ]
    /// mock_term(
    ///     "\
    ///     hello\n:)\r\ntest",
    /// );
    /// ```
    pub fn mock_term(content: &str) -> Term<VoidListener> {
        let lines: Vec<&str> = content.split('\n').collect();
        let num_cols = lines
            .iter()
            .map(|line| line.chars().filter(|c| *c != '\r').map(|c| c.width().unwrap()).sum())
            .max()
            .unwrap_or(0);

        // Create terminal with the appropriate dimensions.
        let size = TermSize::new(num_cols, lines.len());
        let mut term = Term::new(Config::default(), &size, VoidListener);

        // Fill terminal with content.
        for (line, text) in lines.iter().enumerate() {
            let line = Line(line as i32);
            if !text.ends_with('\r') && line + 1 != lines.len() {
                term.grid[line][Column(num_cols - 1)].flags.insert(Flags::WRAPLINE);
            }

            let mut index = 0;
            for c in text.chars().take_while(|c| *c != '\r') {
                term.grid[line][Column(index)].c = c;

                // Handle fullwidth characters.
                let width = c.width().unwrap();
                if width == 2 {
                    term.grid[line][Column(index)].flags.insert(Flags::WIDE_CHAR);
                    term.grid[line][Column(index + 1)].flags.insert(Flags::WIDE_CHAR_SPACER);
                }

                index += width;
            }
        }

        term
    }
}

#[cfg(test)]
mod tests {
    use super::*;

    use std::mem;

    use crate::event::VoidListener;
    use crate::grid::{Grid, Scroll};
    use crate::index::{Column, Point, Side};
    use crate::selection::{Selection, SelectionType};
    use crate::term::cell::{Cell, Flags};
    use crate::term::test::TermSize;
    use crate::vte::ansi::{self, CharsetIndex, Handler, StandardCharset};

    #[test]
    fn scroll_display_page_up() {
        let size = TermSize::new(5, 10);
        let mut term = Term::new(Config::default(), &size, VoidListener);

        // Create 11 lines of scrollback.
        for _ in 0..20 {
            term.newline();
        }

        // Scrollable amount to top is 11.
        term.scroll_display(Scroll::PageUp);
        assert_eq!(term.vi_mode_cursor.point, Point::new(Line(-1), Column(0)));
        assert_eq!(term.grid.display_offset(), 10);

        // Scrollable amount to top is 1.
        term.scroll_display(Scroll::PageUp);
        assert_eq!(term.vi_mode_cursor.point, Point::new(Line(-2), Column(0)));
        assert_eq!(term.grid.display_offset(), 11);

        // Scrollable amount to top is 0.
        term.scroll_display(Scroll::PageUp);
        assert_eq!(term.vi_mode_cursor.point, Point::new(Line(-2), Column(0)));
        assert_eq!(term.grid.display_offset(), 11);
    }

    #[test]
    fn scroll_display_page_down() {
        let size = TermSize::new(5, 10);
        let mut term = Term::new(Config::default(), &size, VoidListener);

        // Create 11 lines of scrollback.
        for _ in 0..20 {
            term.newline();
        }

        // Change display_offset to topmost.
        term.grid_mut().scroll_display(Scroll::Top);
        term.vi_mode_cursor = ViModeCursor::new(Point::new(Line(-11), Column(0)));

        // Scrollable amount to bottom is 11.
        term.scroll_display(Scroll::PageDown);
        assert_eq!(term.vi_mode_cursor.point, Point::new(Line(-1), Column(0)));
        assert_eq!(term.grid.display_offset(), 1);

        // Scrollable amount to bottom is 1.
        term.scroll_display(Scroll::PageDown);
        assert_eq!(term.vi_mode_cursor.point, Point::new(Line(0), Column(0)));
        assert_eq!(term.grid.display_offset(), 0);

        // Scrollable amount to bottom is 0.
        term.scroll_display(Scroll::PageDown);
        assert_eq!(term.vi_mode_cursor.point, Point::new(Line(0), Column(0)));
        assert_eq!(term.grid.display_offset(), 0);
    }

    #[test]
    fn simple_selection_works() {
        let size = TermSize::new(5, 5);
        let mut term = Term::new(Config::default(), &size, VoidListener);
        let grid = term.grid_mut();
        for i in 0..4 {
            if i == 1 {
                continue;
            }

            grid[Line(i)][Column(0)].c = '"';

            for j in 1..4 {
                grid[Line(i)][Column(j)].c = 'a';
            }

            grid[Line(i)][Column(4)].c = '"';
        }
        grid[Line(2)][Column(0)].c = ' ';
        grid[Line(2)][Column(4)].c = ' ';
        grid[Line(2)][Column(4)].flags.insert(Flags::WRAPLINE);
        grid[Line(3)][Column(0)].c = ' ';

        // Multiple lines contain an empty line.
        term.selection = Some(Selection::new(
            SelectionType::Simple,
            Point { line: Line(0), column: Column(0) },
            Side::Left,
        ));
        if let Some(s) = term.selection.as_mut() {
            s.update(Point { line: Line(2), column: Column(4) }, Side::Right);
        }
        assert_eq!(term.selection_to_string(), Some(String::from("\"aaa\"\n\n aaa ")));

        // A wrapline.
        term.selection = Some(Selection::new(
            SelectionType::Simple,
            Point { line: Line(2), column: Column(0) },
            Side::Left,
        ));
        if let Some(s) = term.selection.as_mut() {
            s.update(Point { line: Line(3), column: Column(4) }, Side::Right);
        }
        assert_eq!(term.selection_to_string(), Some(String::from(" aaa  aaa\"")));
    }

    #[test]
    fn semantic_selection_works() {
        let size = TermSize::new(5, 3);
        let mut term = Term::new(Config::default(), &size, VoidListener);
        let mut grid: Grid<Cell> = Grid::new(3, 5, 0);
        for i in 0..5 {
            for j in 0..2 {
                grid[Line(j)][Column(i)].c = 'a';
            }
        }
        grid[Line(0)][Column(0)].c = '"';
        grid[Line(0)][Column(3)].c = '"';
        grid[Line(1)][Column(2)].c = '"';
        grid[Line(0)][Column(4)].flags.insert(Flags::WRAPLINE);

        let mut escape_chars = String::from("\"");

        mem::swap(&mut term.grid, &mut grid);
        mem::swap(&mut term.config.semantic_escape_chars, &mut escape_chars);

        {
            term.selection = Some(Selection::new(
                SelectionType::Semantic,
                Point { line: Line(0), column: Column(1) },
                Side::Left,
            ));
            assert_eq!(term.selection_to_string(), Some(String::from("aa")));
        }

        {
            term.selection = Some(Selection::new(
                SelectionType::Semantic,
                Point { line: Line(0), column: Column(4) },
                Side::Left,
            ));
            assert_eq!(term.selection_to_string(), Some(String::from("aaa")));
        }

        {
            term.selection = Some(Selection::new(
                SelectionType::Semantic,
                Point { line: Line(1), column: Column(1) },
                Side::Left,
            ));
            assert_eq!(term.selection_to_string(), Some(String::from("aaa")));
        }
    }

    #[test]
    fn line_selection_works() {
        let size = TermSize::new(5, 1);
        let mut term = Term::new(Config::default(), &size, VoidListener);
        let mut grid: Grid<Cell> = Grid::new(1, 5, 0);
        for i in 0..5 {
            grid[Line(0)][Column(i)].c = 'a';
        }
        grid[Line(0)][Column(0)].c = '"';
        grid[Line(0)][Column(3)].c = '"';

        mem::swap(&mut term.grid, &mut grid);

        term.selection = Some(Selection::new(
            SelectionType::Lines,
            Point { line: Line(0), column: Column(3) },
            Side::Left,
        ));
        assert_eq!(term.selection_to_string(), Some(String::from("\"aa\"a\n")));
    }

    #[test]
    fn block_selection_works() {
        let size = TermSize::new(5, 5);
        let mut term = Term::new(Config::default(), &size, VoidListener);
        let grid = term.grid_mut();
        for i in 1..4 {
            grid[Line(i)][Column(0)].c = '"';

            for j in 1..4 {
                grid[Line(i)][Column(j)].c = 'a';
            }

            grid[Line(i)][Column(4)].c = '"';
        }
        grid[Line(2)][Column(2)].c = ' ';
        grid[Line(2)][Column(4)].flags.insert(Flags::WRAPLINE);
        grid[Line(3)][Column(4)].c = ' ';

        term.selection = Some(Selection::new(
            SelectionType::Block,
            Point { line: Line(0), column: Column(3) },
            Side::Left,
        ));

        // The same column.
        if let Some(s) = term.selection.as_mut() {
            s.update(Point { line: Line(3), column: Column(3) }, Side::Right);
        }
        assert_eq!(term.selection_to_string(), Some(String::from("\na\na\na")));

        // The first column.
        if let Some(s) = term.selection.as_mut() {
            s.update(Point { line: Line(3), column: Column(0) }, Side::Left);
        }
        assert_eq!(term.selection_to_string(), Some(String::from("\n\"aa\n\"a\n\"aa")));

        // The last column.
        if let Some(s) = term.selection.as_mut() {
            s.update(Point { line: Line(3), column: Column(4) }, Side::Right);
        }
        assert_eq!(term.selection_to_string(), Some(String::from("\na\"\na\"\na")));
    }

    /// Check that the grid can be serialized back and forth losslessly.
    ///
    /// This test is in the term module as opposed to the grid since we want to
    /// test this property with a T=Cell.
    #[test]
    #[cfg(feature = "serde")]
    fn grid_serde() {
        let grid: Grid<Cell> = Grid::new(24, 80, 0);
        let serialized = serde_json::to_string(&grid).expect("ser");
        let deserialized = serde_json::from_str::<Grid<Cell>>(&serialized).expect("de");

        assert_eq!(deserialized, grid);
    }

    #[test]
    fn input_line_drawing_character() {
        let size = TermSize::new(7, 17);
        let mut term = Term::new(Config::default(), &size, VoidListener);
        let cursor = Point::new(Line(0), Column(0));
        term.configure_charset(CharsetIndex::G0, StandardCharset::SpecialCharacterAndLineDrawing);
        term.input('a');

        assert_eq!(term.grid()[cursor].c, '▒');
    }

    #[test]
    fn clearing_viewport_keeps_history_position() {
        let size = TermSize::new(10, 20);
        let mut term = Term::new(Config::default(), &size, VoidListener);

        // Create 10 lines of scrollback.
        for _ in 0..29 {
            term.newline();
        }

        // Change the display area.
        term.scroll_display(Scroll::Top);

        assert_eq!(term.grid.display_offset(), 10);

        // Clear the viewport.
        term.clear_screen(ansi::ClearMode::All);

        assert_eq!(term.grid.display_offset(), 10);
    }

    #[test]
    fn clearing_viewport_with_vi_mode_keeps_history_position() {
        let size = TermSize::new(10, 20);
        let mut term = Term::new(Config::default(), &size, VoidListener);

        // Create 10 lines of scrollback.
        for _ in 0..29 {
            term.newline();
        }

        // Enable vi mode.
        term.toggle_vi_mode();

        // Change the display area and the vi cursor position.
        term.scroll_display(Scroll::Top);
        term.vi_mode_cursor.point = Point::new(Line(-5), Column(3));

        assert_eq!(term.grid.display_offset(), 10);

        // Clear the viewport.
        term.clear_screen(ansi::ClearMode::All);

        assert_eq!(term.grid.display_offset(), 10);
        assert_eq!(term.vi_mode_cursor.point, Point::new(Line(-5), Column(3)));
    }

    #[test]
    fn clearing_scrollback_resets_display_offset() {
        let size = TermSize::new(10, 20);
        let mut term = Term::new(Config::default(), &size, VoidListener);

        // Create 10 lines of scrollback.
        for _ in 0..29 {
            term.newline();
        }

        // Change the display area.
        term.scroll_display(Scroll::Top);

        assert_eq!(term.grid.display_offset(), 10);

        // Clear the scrollback buffer.
        term.clear_screen(ansi::ClearMode::Saved);

        assert_eq!(term.grid.display_offset(), 0);
    }

    #[test]
    fn clearing_scrollback_sets_vi_cursor_into_viewport() {
        let size = TermSize::new(10, 20);
        let mut term = Term::new(Config::default(), &size, VoidListener);

        // Create 10 lines of scrollback.
        for _ in 0..29 {
            term.newline();
        }

        // Enable vi mode.
        term.toggle_vi_mode();

        // Change the display area and the vi cursor position.
        term.scroll_display(Scroll::Top);
        term.vi_mode_cursor.point = Point::new(Line(-5), Column(3));

        assert_eq!(term.grid.display_offset(), 10);

        // Clear the scrollback buffer.
        term.clear_screen(ansi::ClearMode::Saved);

        assert_eq!(term.grid.display_offset(), 0);
        assert_eq!(term.vi_mode_cursor.point, Point::new(Line(0), Column(3)));
    }

    #[test]
    fn clear_saved_lines() {
        let size = TermSize::new(7, 17);
        let mut term = Term::new(Config::default(), &size, VoidListener);

        // Add one line of scrollback.
        term.grid.scroll_up(&(Line(0)..Line(1)), 1);

        // Clear the history.
        term.clear_screen(ansi::ClearMode::Saved);

        // Make sure that scrolling does not change the grid.
        let mut scrolled_grid = term.grid.clone();
        scrolled_grid.scroll_display(Scroll::Top);

        // Truncate grids for comparison.
        scrolled_grid.truncate();
        term.grid.truncate();

        assert_eq!(term.grid, scrolled_grid);
    }

    #[test]
    fn vi_cursor_keep_pos_on_scrollback_buffer() {
        let size = TermSize::new(5, 10);
        let mut term = Term::new(Config::default(), &size, VoidListener);

        // Create 11 lines of scrollback.
        for _ in 0..20 {
            term.newline();
        }

        // Enable vi mode.
        term.toggle_vi_mode();

        term.scroll_display(Scroll::Top);
        term.vi_mode_cursor.point.line = Line(-11);

        term.linefeed();
        assert_eq!(term.vi_mode_cursor.point.line, Line(-12));
    }

    #[test]
    fn grow_lines_updates_active_cursor_pos() {
        let mut size = TermSize::new(100, 10);
        let mut term = Term::new(Config::default(), &size, VoidListener);

        // Create 10 lines of scrollback.
        for _ in 0..19 {
            term.newline();
        }
        assert_eq!(term.history_size(), 10);
        assert_eq!(term.grid.cursor.point, Point::new(Line(9), Column(0)));

        // Increase visible lines.
        size.screen_lines = 30;
        term.resize(size);

        assert_eq!(term.history_size(), 0);
        assert_eq!(term.grid.cursor.point, Point::new(Line(19), Column(0)));
    }

    #[test]
    fn grow_lines_updates_inactive_cursor_pos() {
        let mut size = TermSize::new(100, 10);
        let mut term = Term::new(Config::default(), &size, VoidListener);

        // Create 10 lines of scrollback.
        for _ in 0..19 {
            term.newline();
        }
        assert_eq!(term.history_size(), 10);
        assert_eq!(term.grid.cursor.point, Point::new(Line(9), Column(0)));

        // Enter alt screen.
        term.set_private_mode(NamedPrivateMode::SwapScreenAndSetRestoreCursor.into());

        // Increase visible lines.
        size.screen_lines = 30;
        term.resize(size);

        // Leave alt screen.
        term.unset_private_mode(NamedPrivateMode::SwapScreenAndSetRestoreCursor.into());

        assert_eq!(term.history_size(), 0);
        assert_eq!(term.grid.cursor.point, Point::new(Line(19), Column(0)));
    }

    #[test]
    fn shrink_lines_updates_active_cursor_pos() {
        let mut size = TermSize::new(100, 10);
        let mut term = Term::new(Config::default(), &size, VoidListener);

        // Create 10 lines of scrollback.
        for _ in 0..19 {
            term.newline();
        }
        assert_eq!(term.history_size(), 10);
        assert_eq!(term.grid.cursor.point, Point::new(Line(9), Column(0)));

        // Increase visible lines.
        size.screen_lines = 5;
        term.resize(size);

        assert_eq!(term.history_size(), 15);
        assert_eq!(term.grid.cursor.point, Point::new(Line(4), Column(0)));
    }

    #[test]
    fn shrink_lines_updates_inactive_cursor_pos() {
        let mut size = TermSize::new(100, 10);
        let mut term = Term::new(Config::default(), &size, VoidListener);

        // Create 10 lines of scrollback.
        for _ in 0..19 {
            term.newline();
        }
        assert_eq!(term.history_size(), 10);
        assert_eq!(term.grid.cursor.point, Point::new(Line(9), Column(0)));

        // Enter alt screen.
        term.set_private_mode(NamedPrivateMode::SwapScreenAndSetRestoreCursor.into());

        // Increase visible lines.
        size.screen_lines = 5;
        term.resize(size);

        // Leave alt screen.
        term.unset_private_mode(NamedPrivateMode::SwapScreenAndSetRestoreCursor.into());

        assert_eq!(term.history_size(), 15);
        assert_eq!(term.grid.cursor.point, Point::new(Line(4), Column(0)));
    }

    #[test]
    fn damage_public_usage() {
        let size = TermSize::new(10, 10);
        let mut term = Term::new(Config::default(), &size, VoidListener);
        // Reset terminal for partial damage tests since it's initialized as fully damaged.
        term.reset_damage();

        // Test that we damage input form [`Term::input`].

        let left = term.grid.cursor.point.column.0;
        term.input('d');
        term.input('a');
        term.input('m');
        term.input('a');
        term.input('g');
        term.input('e');
        let right = term.grid.cursor.point.column.0;

        let mut damaged_lines = match term.damage() {
            TermDamage::Full => panic!("Expected partial damage, however got Full"),
            TermDamage::Partial(damaged_lines) => damaged_lines,
        };
        assert_eq!(damaged_lines.next(), Some(LineDamageBounds { line: 0, left, right }));
        assert_eq!(damaged_lines.next(), None);
        term.reset_damage();

        // Create scrollback.
        for _ in 0..20 {
            term.newline();
        }

        match term.damage() {
            TermDamage::Full => (),
            TermDamage::Partial(_) => panic!("Expected Full damage, however got Partial "),
        };
        term.reset_damage();

        term.scroll_display(Scroll::Delta(10));
        term.reset_damage();

        // No damage when scrolled into viewport.
        for idx in 0..term.columns() {
            term.goto(idx as i32, idx);
        }
        let mut damaged_lines = match term.damage() {
            TermDamage::Full => panic!("Expected partial damage, however got Full"),
            TermDamage::Partial(damaged_lines) => damaged_lines,
        };
        assert_eq!(damaged_lines.next(), None);

        // Scroll back into the viewport, so we have 2 visible lines which terminal can write
        // to.
        term.scroll_display(Scroll::Delta(-2));
        term.reset_damage();

        term.goto(0, 0);
        term.goto(1, 0);
        term.goto(2, 0);
        let display_offset = term.grid().display_offset();
        let mut damaged_lines = match term.damage() {
            TermDamage::Full => panic!("Expected partial damage, however got Full"),
            TermDamage::Partial(damaged_lines) => damaged_lines,
        };
        assert_eq!(
            damaged_lines.next(),
            Some(LineDamageBounds { line: display_offset, left: 0, right: 0 })
        );
        assert_eq!(
            damaged_lines.next(),
            Some(LineDamageBounds { line: display_offset + 1, left: 0, right: 0 })
        );
        assert_eq!(damaged_lines.next(), None);
    }

    #[test]
    fn damage_cursor_movements() {
        let size = TermSize::new(10, 10);
        let mut term = Term::new(Config::default(), &size, VoidListener);
        let num_cols = term.columns();
        // Reset terminal for partial damage tests since it's initialized as fully damaged.
        term.reset_damage();

        term.goto(1, 1);

        // NOTE While we can use `[Term::damage]` to access terminal damage information, in the
        // following tests we will be accessing `term.damage.lines` directly to avoid adding extra
        // damage information (like cursor and Vi cursor), which we're not testing.

        assert_eq!(term.damage.lines[0], LineDamageBounds { line: 0, left: 0, right: 0 });
        assert_eq!(term.damage.lines[1], LineDamageBounds { line: 1, left: 1, right: 1 });
        term.damage.reset(num_cols);

        term.move_forward(3);
        assert_eq!(term.damage.lines[1], LineDamageBounds { line: 1, left: 1, right: 4 });
        term.damage.reset(num_cols);

        term.move_backward(8);
        assert_eq!(term.damage.lines[1], LineDamageBounds { line: 1, left: 0, right: 4 });
        term.goto(5, 5);
        term.damage.reset(num_cols);

        term.backspace();
        term.backspace();
        assert_eq!(term.damage.lines[5], LineDamageBounds { line: 5, left: 3, right: 5 });
        term.damage.reset(num_cols);

        term.move_up(1);
        assert_eq!(term.damage.lines[5], LineDamageBounds { line: 5, left: 3, right: 3 });
        assert_eq!(term.damage.lines[4], LineDamageBounds { line: 4, left: 3, right: 3 });
        term.damage.reset(num_cols);

        term.move_down(1);
        term.move_down(1);
        assert_eq!(term.damage.lines[4], LineDamageBounds { line: 4, left: 3, right: 3 });
        assert_eq!(term.damage.lines[5], LineDamageBounds { line: 5, left: 3, right: 3 });
        assert_eq!(term.damage.lines[6], LineDamageBounds { line: 6, left: 3, right: 3 });
        term.damage.reset(num_cols);

        term.wrapline();
        assert_eq!(term.damage.lines[6], LineDamageBounds { line: 6, left: 3, right: 3 });
        assert_eq!(term.damage.lines[7], LineDamageBounds { line: 7, left: 0, right: 0 });
        term.move_forward(3);
        term.move_up(1);
        term.damage.reset(num_cols);

        term.linefeed();
        assert_eq!(term.damage.lines[6], LineDamageBounds { line: 6, left: 3, right: 3 });
        assert_eq!(term.damage.lines[7], LineDamageBounds { line: 7, left: 3, right: 3 });
        term.damage.reset(num_cols);

        term.carriage_return();
        assert_eq!(term.damage.lines[7], LineDamageBounds { line: 7, left: 0, right: 3 });
        term.damage.reset(num_cols);

        term.erase_chars(5);
        assert_eq!(term.damage.lines[7], LineDamageBounds { line: 7, left: 0, right: 5 });
        term.damage.reset(num_cols);

        term.delete_chars(3);
        let right = term.columns() - 1;
        assert_eq!(term.damage.lines[7], LineDamageBounds { line: 7, left: 0, right });
        term.move_forward(term.columns());
        term.damage.reset(num_cols);

        term.move_backward_tabs(1);
        assert_eq!(term.damage.lines[7], LineDamageBounds { line: 7, left: 8, right });
        term.save_cursor_position();
        term.goto(1, 1);
        term.damage.reset(num_cols);

        term.restore_cursor_position();
        assert_eq!(term.damage.lines[1], LineDamageBounds { line: 1, left: 1, right: 1 });
        assert_eq!(term.damage.lines[7], LineDamageBounds { line: 7, left: 8, right: 8 });
        term.damage.reset(num_cols);

        term.clear_line(ansi::LineClearMode::All);
        assert_eq!(term.damage.lines[7], LineDamageBounds { line: 7, left: 0, right });
        term.damage.reset(num_cols);

        term.clear_line(ansi::LineClearMode::Left);
        assert_eq!(term.damage.lines[7], LineDamageBounds { line: 7, left: 0, right: 8 });
        term.damage.reset(num_cols);

        term.clear_line(ansi::LineClearMode::Right);
        assert_eq!(term.damage.lines[7], LineDamageBounds { line: 7, left: 8, right });
        term.damage.reset(num_cols);

        term.reverse_index();
        assert_eq!(term.damage.lines[7], LineDamageBounds { line: 7, left: 8, right: 8 });
        assert_eq!(term.damage.lines[6], LineDamageBounds { line: 6, left: 8, right: 8 });
    }

    #[test]
    fn full_damage() {
        let size = TermSize::new(100, 10);
        let mut term = Term::new(Config::default(), &size, VoidListener);

        assert!(term.damage.full);
        for _ in 0..20 {
            term.newline();
        }
        term.reset_damage();

        term.clear_screen(ansi::ClearMode::Above);
        assert!(term.damage.full);
        term.reset_damage();

        term.scroll_display(Scroll::Top);
        assert!(term.damage.full);
        term.reset_damage();

        // Sequential call to scroll display without doing anything shouldn't damage.
        term.scroll_display(Scroll::Top);
        assert!(!term.damage.full);
        term.reset_damage();

        term.set_options(Config::default());
        assert!(term.damage.full);
        term.reset_damage();

        term.scroll_down_relative(Line(5), 2);
        assert!(term.damage.full);
        term.reset_damage();

        term.scroll_up_relative(Line(3), 2);
        assert!(term.damage.full);
        term.reset_damage();

        term.deccolm();
        assert!(term.damage.full);
        term.reset_damage();

        term.decaln();
        assert!(term.damage.full);
        term.reset_damage();

        term.set_mode(NamedMode::Insert.into());
        // Just setting `Insert` mode shouldn't mark terminal as damaged.
        assert!(!term.damage.full);
        term.reset_damage();

        let color_index = 257;
        term.set_color(color_index, Rgb::default());
        assert!(term.damage.full);
        term.reset_damage();

        // Setting the same color once again shouldn't trigger full damage.
        term.set_color(color_index, Rgb::default());
        assert!(!term.damage.full);

        term.reset_color(color_index);
        assert!(term.damage.full);
        term.reset_damage();

        // We shouldn't trigger fully damage when cursor gets update.
        term.set_color(NamedColor::Cursor as usize, Rgb::default());
        assert!(!term.damage.full);

        // However requesting terminal damage should mark terminal as fully damaged in `Insert`
        // mode.
        let _ = term.damage();
        assert!(term.damage.full);
        term.reset_damage();

        term.unset_mode(NamedMode::Insert.into());
        assert!(term.damage.full);
        term.reset_damage();

        // Keep this as a last check, so we don't have to deal with restoring from alt-screen.
        term.swap_alt();
        assert!(term.damage.full);
        term.reset_damage();

        let size = TermSize::new(10, 10);
        term.resize(size);
        assert!(term.damage.full);
    }

    #[test]
    fn window_title() {
        let size = TermSize::new(7, 17);
        let mut term = Term::new(Config::default(), &size, VoidListener);

        // Title None by default.
        assert_eq!(term.title, None);

        // Title can be set.
        term.set_title(Some("Test".into()));
        assert_eq!(term.title, Some("Test".into()));

        // Title can be pushed onto stack.
        term.push_title();
        term.set_title(Some("Next".into()));
        assert_eq!(term.title, Some("Next".into()));
        assert_eq!(term.title_stack.first().unwrap(), &Some("Test".into()));

        // Title can be popped from stack and set as the window title.
        term.pop_title();
        assert_eq!(term.title, Some("Test".into()));
        assert!(term.title_stack.is_empty());

        // Title stack doesn't grow infinitely.
        for _ in 0..4097 {
            term.push_title();
        }
        assert_eq!(term.title_stack.len(), 4096);

        // Title and title stack reset when terminal state is reset.
        term.push_title();
        term.reset_state();
        assert_eq!(term.title, None);
        assert!(term.title_stack.is_empty());

        // Title stack pops back to default.
        term.title = None;
        term.push_title();
        term.set_title(Some("Test".into()));
        term.pop_title();
        assert_eq!(term.title, None);

        // Title can be reset to default.
        term.title = Some("Test".into());
        term.set_title(None);
        assert_eq!(term.title, None);
    }

    #[test]
    fn parse_cargo_version() {
        assert!(version_number(env!("CARGO_PKG_VERSION")) >= 10_01);
        assert_eq!(version_number("0.0.1-dev"), 1);
        assert_eq!(version_number("0.1.2-dev"), 1_02);
        assert_eq!(version_number("1.2.3-dev"), 1_02_03);
        assert_eq!(version_number("999.99.99"), 9_99_99_99);
    }
}<|MERGE_RESOLUTION|>--- conflicted
+++ resolved
@@ -442,25 +442,17 @@
             grid,
             tabs,
             inactive_keyboard_mode_stack: Default::default(),
+            graphics: Graphics::new(dimensions),
             keyboard_mode_stack: Default::default(),
             active_charset: Default::default(),
             vi_mode_cursor: Default::default(),
             cursor_style: Default::default(),
             colors: color::Colors::default(),
             title_stack: Default::default(),
-<<<<<<< HEAD
-            keyboard_mode_stack: Default::default(),
-            inactive_keyboard_mode_stack: Default::default(),
-            selection: None,
-            graphics: Graphics::new(dimensions),
-            damage,
-            config: options,
-=======
             is_focused: Default::default(),
             selection: Default::default(),
             title: Default::default(),
             mode: Default::default(),
->>>>>>> 3a7f21b0
         }
     }
 
