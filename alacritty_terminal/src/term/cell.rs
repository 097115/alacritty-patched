--- conflicted
+++ resolved
@@ -5,11 +5,7 @@
 #[cfg(feature = "serde")]
 use serde::{Deserialize, Serialize};
 
-<<<<<<< HEAD
-use crate::ansi::{Color, NamedColor};
 use crate::graphics::GraphicsCell;
-=======
->>>>>>> 117719b3
 use crate::grid::{self, GridCell};
 use crate::index::Column;
 use crate::vte::ansi::{Color, Hyperlink as VteHyperlink, NamedColor};
@@ -35,16 +31,10 @@
         const UNDERCURL                 = 0b0001_0000_0000_0000;
         const DOTTED_UNDERLINE          = 0b0010_0000_0000_0000;
         const DASHED_UNDERLINE          = 0b0100_0000_0000_0000;
-<<<<<<< HEAD
         const GRAPHICS                  = 0b1000_0000_0000_0000;
-        const ALL_UNDERLINES            = Self::UNDERLINE.bits | Self::DOUBLE_UNDERLINE.bits
-                                        | Self::UNDERCURL.bits | Self::DOTTED_UNDERLINE.bits
-                                        | Self::DASHED_UNDERLINE.bits;
-=======
         const ALL_UNDERLINES            = Self::UNDERLINE.bits() | Self::DOUBLE_UNDERLINE.bits()
                                         | Self::UNDERCURL.bits() | Self::DOTTED_UNDERLINE.bits()
                                         | Self::DASHED_UNDERLINE.bits();
->>>>>>> 117719b3
     }
 }
 
