--- conflicted
+++ resolved
@@ -15,11 +15,7 @@
   <key>CFBundlePackageType</key>
   <string>APPL</string>
   <key>CFBundleShortVersionString</key>
-<<<<<<< HEAD
-  <string>0.14.0</string>
-=======
   <string>0.15.0-dev</string>
->>>>>>> d45eca82
   <key>CFBundleSupportedPlatforms</key>
   <array>
     <string>MacOSX</string>
