--- conflicted
+++ resolved
@@ -22,11 +22,8 @@
 use crate::renderer::rects::{RectRenderer, RenderRect};
 use crate::renderer::shader::ShaderError;
 
-<<<<<<< HEAD
 pub mod graphics;
-=======
 pub mod platform;
->>>>>>> 2d619850
 pub mod rects;
 mod shader;
 mod text;
@@ -117,9 +114,6 @@
 
         info!("Running on {}", renderer);
 
-<<<<<<< HEAD
-        let (text_renderer, rect_renderer, graphics_renderer) = if version.as_ref() >= "3.3" {
-=======
         // Use the config option to enforce a particular renderer configuration.
         let (use_glsl3, allow_dsb) = match renderer_prefernce {
             Some(RendererPreference::Glsl3) => (true, true),
@@ -128,8 +122,7 @@
             None => (version.as_ref() >= "3.3", true),
         };
 
-        let (text_renderer, rect_renderer) = if use_glsl3 {
->>>>>>> 2d619850
+        let (text_renderer, rect_renderer, graphics_renderer) = if use_glsl3 {
             let text_renderer = TextRendererProvider::Glsl3(Glsl3Renderer::new()?);
             let rect_renderer = RectRenderer::new(ShaderVersion::Glsl3)?;
             let graphics_renderer = GraphicsRenderer::new(ShaderVersion::Glsl3)?;
