--- conflicted
+++ resolved
@@ -17,11 +17,8 @@
 
     Registry::new(Api::Gl, (3, 3), Profile::Core, Fallbacks::All, [
         "GL_ARB_blend_func_extended",
-<<<<<<< HEAD
         "GL_ARB_clear_texture",
-=======
         "GL_KHR_robustness",
->>>>>>> 03c2907b
         "GL_KHR_debug",
     ])
     .write_bindings(GlobalGenerator, &mut file)
